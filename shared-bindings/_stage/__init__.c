/*
 * This file is part of the MicroPython project, http://micropython.org/
 *
 * The MIT License (MIT)
 *
 * Copyright (c) 2017 Radomir Dopieralski
 *
 * Permission is hereby granted, free of charge, to any person obtaining a copy
 * of this software and associated documentation files (the "Software"), to deal
 * in the Software without restriction, including without limitation the rights
 * to use, copy, modify, merge, publish, distribute, sublicense, and/or sell
 * copies of the Software, and to permit persons to whom the Software is
 * furnished to do so, subject to the following conditions:
 *
 * The above copyright notice and this permission notice shall be included in
 * all copies or substantial portions of the Software.
 *
 * THE SOFTWARE IS PROVIDED "AS IS", WITHOUT WARRANTY OF ANY KIND, EXPRESS OR
 * IMPLIED, INCLUDING BUT NOT LIMITED TO THE WARRANTIES OF MERCHANTABILITY,
 * FITNESS FOR A PARTICULAR PURPOSE AND NONINFRINGEMENT. IN NO EVENT SHALL THE
 * AUTHORS OR COPYRIGHT HOLDERS BE LIABLE FOR ANY CLAIM, DAMAGES OR OTHER
 * LIABILITY, WHETHER IN AN ACTION OF CONTRACT, TORT OR OTHERWISE, ARISING FROM,
 * OUT OF OR IN CONNECTION WITH THE SOFTWARE OR THE USE OR OTHER DEALINGS IN
 * THE SOFTWARE.
 */

#include "__init__.h"
#include "py/mperrno.h"
#include "py/runtime.h"
#include "shared-bindings/busio/SPI.h"
#include "shared-bindings/displayio/Display.h"
#include "shared-module/_stage/__init__.h"
#include "Layer.h"
#include "Text.h"

//| :mod:`_stage` --- C-level helpers for animation of sprites on a stage
//| =====================================================================
//|
//| .. module:: _stage
//|   :synopsis: C-level helpers for animation of sprites on a stage
//|   :platform: SAMD21
//|
//| The `_stage` module contains native code to speed-up the ```stage`` Library
//| <https://github.com/python-ugame/circuitpython-stage>`_.
//| Libraries
//|
//| .. toctree::
//|     :maxdepth: 3
//|
//|     Layer
//|     Text
//|
//| .. function:: render(x0, y0, x1, y1, layers, buffer, display[, scale])
//|
//|     Render and send to the display a fragment of the screen.
//|
//|     :param int x0: Left edge of the fragment.
//|     :param int y0: Top edge of the fragment.
//|     :param int x1: Right edge of the fragment.
//|     :param int y1: Bottom edge of the fragment.
//|     :param list layers: A list of the :py:class:`~_stage.Layer` objects.
//|     :param bytearray buffer: A buffer to use for rendering.
//|     :param ~displayio.Display display: The display to use.
//|     :param int scale: How many times should the image be scaled up.
//|
//|     There are also no sanity checks, outside of the basic overflow
//|     checking. The caller is responsible for making the passed parameters
//|     valid.
//|
//|     This function is intended for internal use in the ``stage`` library
//|     and all the necessary checks are performed there.
STATIC mp_obj_t stage_render(size_t n_args, const mp_obj_t *args) {
    uint16_t x0 = mp_obj_get_int(args[0]);
    uint16_t y0 = mp_obj_get_int(args[1]);
    uint16_t x1 = mp_obj_get_int(args[2]);
    uint16_t y1 = mp_obj_get_int(args[3]);

    size_t layers_size = 0;
    mp_obj_t *layers;
    mp_obj_get_array(args[4], &layers_size, &layers);

    mp_buffer_info_t bufinfo;
    mp_get_buffer_raise(args[5], &bufinfo, MP_BUFFER_WRITE);
    uint16_t *buffer = bufinfo.buf;
    size_t buffer_size = bufinfo.len / 2; // 16-bit indexing

    mp_obj_t native_display = mp_instance_cast_to_native_base(args[6],
        &displayio_display_type);
    if (!MP_OBJ_IS_TYPE(native_display, &displayio_display_type)) {
        mp_raise_TypeError(translate("argument num/types mismatch"));
    }
    displayio_display_obj_t *display = MP_OBJ_TO_PTR(native_display);
    uint8_t scale = 1;
    if (n_args >= 8) {
        scale = mp_obj_get_int(args[7]);
    }

    while (!displayio_display_begin_transaction(display)) {
#ifdef MICROPY_VM_HOOK_LOOP
        MICROPY_VM_HOOK_LOOP ;
#endif
    }
    displayio_area_t area;
    area.x1 = x0;
    area.y1 = y0;
    area.x2 = x1;
    area.y2 = y1;
    displayio_display_set_region_to_update(display, &area);
<<<<<<< HEAD
    render_stage(x0, y0, x1, y1, layers, layers_size, buffer, buffer_size, display);
=======

    display->send(display->bus, true, &display->write_ram_command, 1);
    render_stage(x0, y0, x1, y1, layers, layers_size, buffer, buffer_size,
                 display, scale);
>>>>>>> 347fbb65
    displayio_display_end_transaction(display);

    return mp_const_none;
}
MP_DEFINE_CONST_FUN_OBJ_VAR_BETWEEN(stage_render_obj, 7, 8, stage_render);


STATIC const mp_rom_map_elem_t stage_module_globals_table[] = {
    { MP_ROM_QSTR(MP_QSTR___name__), MP_ROM_QSTR(MP_QSTR__stage) },
    { MP_ROM_QSTR(MP_QSTR_Layer), MP_ROM_PTR(&mp_type_layer) },
    { MP_ROM_QSTR(MP_QSTR_Text), MP_ROM_PTR(&mp_type_text) },
    { MP_ROM_QSTR(MP_QSTR_render), MP_ROM_PTR(&stage_render_obj) },
};

STATIC MP_DEFINE_CONST_DICT(stage_module_globals, stage_module_globals_table);

const mp_obj_module_t stage_module = {
    .base = { &mp_type_module },
    .globals = (mp_obj_dict_t*)&stage_module_globals,
};<|MERGE_RESOLUTION|>--- conflicted
+++ resolved
@@ -106,14 +106,10 @@
     area.x2 = x1;
     area.y2 = y1;
     displayio_display_set_region_to_update(display, &area);
-<<<<<<< HEAD
-    render_stage(x0, y0, x1, y1, layers, layers_size, buffer, buffer_size, display);
-=======
 
     display->send(display->bus, true, &display->write_ram_command, 1);
     render_stage(x0, y0, x1, y1, layers, layers_size, buffer, buffer_size,
                  display, scale);
->>>>>>> 347fbb65
     displayio_display_end_transaction(display);
 
     return mp_const_none;
