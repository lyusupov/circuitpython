# All linking can be done with this common templated linker script, which has
# parameters that vary based on chip and/or board.
LD_TEMPLATE_FILE = boards/common.template.ld

# Define an equivalent for MICROPY_LONGINT_IMPL, to pass to $(MPY-TOOL) in py/mkrules.mk
# $(MPY-TOOL) needs to know what kind of longint to use (if any) to freeze long integers.
# This should correspond to the MICROPY_LONGINT_IMPL definition in mpconfigport.h.
MPY_TOOL_LONGINT_IMPL = -mlongint-impl=mpz

INTERNAL_LIBM = 1

USB_SERIAL_NUMBER_LENGTH = 16

# All nRF ports have longints.
LONGINT_IMPL = MPZ

# Audio via PWM
ifndef CIRCUITPY_AUDIOCORE
CIRCUITPY_AUDIOCORE = 1
endif

CIRCUITPY_AUDIOIO = 0


# The ifndef's allow overriding in mpconfigboard.mk.

ifndef CIRCUITPY_BLEIO
CIRCUITPY_BLEIO = 1
endif

ifndef CIRCUITPY_AUDIOMIXER
CIRCUITPY_AUDIOMIXER = 1
endif

ifndef CIRCUITPY_AUDIOPWMIO
CIRCUITPY_AUDIOPWMIO = 1
endif

ifndef CIRCUITPY_AUDIOBUSIO
CIRCUITPY_AUDIOBUSIO = 1
endif

# No I2CSlave implementation
CIRCUITPY_I2CSLAVE = 0

# enable RTC
ifndef CIRCUITPY_RTC
CIRCUITPY_RTC = 1
endif

# frequencyio not yet implemented
CIRCUITPY_FREQUENCYIO = 0

<<<<<<< HEAD
ifndef CIRCUITPY_PROTOMATTER
CIRCUITPY_PROTOMATTER = 1
endif

ifndef CIRCUITPY_FRAMEBUFFERIO
CIRCUITPY_FRAMEBUFFERIO = 1
endif

ifndef CIRCUITPY_ULAB
CIRCUITPY_ULAB = 1
endif
=======
CIRCUITPY_RGBMATRIX ?= 1
CIRCUITPY_FRAMEBUFFERIO ?= 1
>>>>>>> 51dbe910

# nRF52840-specific

ifeq ($(MCU_CHIP),nrf52840)
MCU_SERIES = m4
MCU_VARIANT = nrf52
MCU_SUB_VARIANT = nrf52840

SD ?= s140
SOFTDEV_VERSION ?= 6.1.0

BOOT_SETTING_ADDR = 0xFF000
NRF_DEFINES += -DNRF52840_XXAA -DNRF52840

# CircuitPython doesn't yet support NFC so force the NFC antenna pins to be GPIO.
# See https://github.com/adafruit/circuitpython/issues/1300
# Defined here because system_nrf52840.c doesn't #include any of our own include files.
CFLAGS += -DCONFIG_NFCT_PINS_AS_GPIOS

<<<<<<< HEAD
=======
CIRCUITPY_ULAB = 1

else
ifeq ($(MCU_CHIP),nrf52833)
MCU_SERIES = m4
MCU_VARIANT = nrf52
MCU_SUB_VARIANT = nrf52833

SD ?= s140
SOFTDEV_VERSION ?= 6.1.0

BOOT_SETTING_ADDR = 0x7F000
NRF_DEFINES += -DNRF52833_XXAA -DNRF52833

endif
>>>>>>> 51dbe910
endif<|MERGE_RESOLUTION|>--- conflicted
+++ resolved
@@ -51,22 +51,14 @@
 # frequencyio not yet implemented
 CIRCUITPY_FREQUENCYIO = 0
 
-<<<<<<< HEAD
 ifndef CIRCUITPY_PROTOMATTER
-CIRCUITPY_PROTOMATTER = 1
-endif
-
-ifndef CIRCUITPY_FRAMEBUFFERIO
+CIRCUITPY_RGBMATRIX = 1
 CIRCUITPY_FRAMEBUFFERIO = 1
 endif
 
 ifndef CIRCUITPY_ULAB
 CIRCUITPY_ULAB = 1
 endif
-=======
-CIRCUITPY_RGBMATRIX ?= 1
-CIRCUITPY_FRAMEBUFFERIO ?= 1
->>>>>>> 51dbe910
 
 # nRF52840-specific
 
@@ -86,8 +78,6 @@
 # Defined here because system_nrf52840.c doesn't #include any of our own include files.
 CFLAGS += -DCONFIG_NFCT_PINS_AS_GPIOS
 
-<<<<<<< HEAD
-=======
 CIRCUITPY_ULAB = 1
 
 else
@@ -103,5 +93,4 @@
 NRF_DEFINES += -DNRF52833_XXAA -DNRF52833
 
 endif
->>>>>>> 51dbe910
 endif