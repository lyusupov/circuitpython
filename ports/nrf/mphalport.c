/*
 * This file is part of the MicroPython project, http://micropython.org/
 *
 * The MIT License (MIT)
 *
 * Copyright (c) 2015 Glenn Ruben Bakke
 * Copyright (c) 2018 Artur Pacholec
 *
 * Permission is hereby granted, free of charge, to any person obtaining a copy
 * of this software and associated documentation files (the "Software"), to deal
 * in the Software without restriction, including without limitation the rights
 * to use, copy, modify, merge, publish, distribute, sublicense, and/or sell
 * copies of the Software, and to permit persons to whom the Software is
 * furnished to do so, subject to the following conditions:
 *
 * The above copyright notice and this permission notice shall be included in
 * all copies or substantial portions of the Software.
 *
 * THE SOFTWARE IS PROVIDED "AS IS", WITHOUT WARRANTY OF ANY KIND, EXPRESS OR
 * IMPLIED, INCLUDING BUT NOT LIMITED TO THE WARRANTIES OF MERCHANTABILITY,
 * FITNESS FOR A PARTICULAR PURPOSE AND NONINFRINGEMENT. IN NO EVENT SHALL THE
 * AUTHORS OR COPYRIGHT HOLDERS BE LIABLE FOR ANY CLAIM, DAMAGES OR OTHER
 * LIABILITY, WHETHER IN AN ACTION OF CONTRACT, TORT OR OTHERWISE, ARISING FROM,
 * OUT OF OR IN CONNECTION WITH THE SOFTWARE OR THE USE OR OTHER DEALINGS IN
 * THE SOFTWARE.
 */

#include <string.h>

<<<<<<< HEAD
#include "py/mpstate.h"
#include "py/mphal.h"
#include "py/mperrno.h"

#include "tick.h"

#if !defined( NRF52840_XXAA) || ( defined(CFG_HWUART_FOR_SERIAL) && CFG_HWUART_FOR_SERIAL == 1 )
#include "hal_uart.h"
=======
#include "mphalport.h"
>>>>>>> 64b9ee9c

void mp_hal_stdout_tx_strn(const char *str, mp_uint_t len);

#if (MICROPY_PY_BLE_NUS == 0)
int mp_hal_stdin_rx_chr(void) {
<<<<<<< HEAD
    for (;;) {
        #ifdef MICROPY_VM_HOOK_LOOP
            MICROPY_VM_HOOK_LOOP
        #endif
        // if (reload_requested) {
        //     return CHAR_CTRL_D;
        // }

        if ( hal_uart_available(UART_INSTANCE) ) {
          uint8_t ch;
          hal_uart_char_read(UART_INSTANCE, &ch);
          return (int) ch;
        }
    }
=======
    uint8_t data = 0;

    while (!nrfx_uart_rx_ready(&serial_instance));

    const nrfx_err_t err = nrfx_uart_rx(&serial_instance, &data, sizeof(data));
    if (err == NRFX_SUCCESS)
        NRFX_ASSERT(err);
>>>>>>> 64b9ee9c

    return data;
}

bool mp_hal_stdin_any(void) {
    return nrfx_uart_rx_ready(&serial_instance);
}

void mp_hal_stdout_tx_strn(const char *str, mp_uint_t len) {
<<<<<<< HEAD

//    #ifdef MICROPY_HW_LED_TX
//    gpio_toggle_pin_level(MICROPY_HW_LED_TX);
//    #endif
//
//    #ifdef CIRCUITPY_BOOT_OUTPUT_FILE
//    if (boot_output_file != NULL) {
//        UINT bytes_written = 0;
//        f_write(boot_output_file, str, len, &bytes_written);
//    }
//    #endif

    if ( hal_uart_inited(UART_INSTANCE) ) {
        while(len--) {
            hal_uart_char_write(UART_INSTANCE, *str++);
        }
    }
=======
    if (len == 0)
        return;

    const nrfx_err_t err = nrfx_uart_tx(&serial_instance, (uint8_t*)str, len);
    if (err == NRFX_SUCCESS)
        NRFX_ASSERT(err);
>>>>>>> 64b9ee9c
}

void mp_hal_stdout_tx_strn_cooked(const char *str, mp_uint_t len) {
    const char cr = '\r';

    while (len--) {
        if (*str == '\n')
            mp_hal_stdout_tx_strn(&cr, sizeof(cr));

        mp_hal_stdout_tx_strn(str++, sizeof(char));
    }
}
#endif

void mp_hal_stdout_tx_str(const char *str) {
    mp_hal_stdout_tx_strn(str, strlen(str));
}

#else

#include "tusb.h"

int mp_hal_stdin_rx_chr(void) {
    for (;;) {
        #ifdef MICROPY_VM_HOOK_LOOP
            MICROPY_VM_HOOK_LOOP
        #endif
        // if (reload_requested) {
        //     return CHAR_CTRL_D;
        // }

        if (tud_cdc_available()) {
            #ifdef MICROPY_HW_LED_RX
            gpio_toggle_pin_level(MICROPY_HW_LED_RX);
            #endif
            return tud_cdc_read_char();
        }
    }

    return 0;
}

bool mp_hal_stdin_any(void) {
  return tud_cdc_available() > 0;
}

void mp_hal_stdout_tx_strn(const char *str, mp_uint_t len) {

    #ifdef MICROPY_HW_LED_TX
    gpio_toggle_pin_level(MICROPY_HW_LED_TX);
    #endif

    #ifdef CIRCUITPY_BOOT_OUTPUT_FILE
    if (boot_output_file != NULL) {
        UINT bytes_written = 0;
        f_write(boot_output_file, str, len, &bytes_written);
    }
    #endif

    tud_cdc_write(str, len);
}

// TODO use stdout_helper.c
void mp_hal_stdout_tx_strn_cooked(const char *str, size_t len) {
    while (len--) {
        if (*str == '\n') {
            mp_hal_stdout_tx_strn("\r", 1);
        }
        mp_hal_stdout_tx_strn(str++, 1);
    }
}

void mp_hal_stdout_tx_str(const char *str) {
    mp_hal_stdout_tx_strn(str, strlen(str));
}

#endif

void mp_hal_delay_ms(mp_uint_t delay) {
    uint64_t start_tick = ticks_ms;
    uint64_t duration = 0;
    while (duration < delay) {
        #ifdef MICROPY_VM_HOOK_LOOP
            MICROPY_VM_HOOK_LOOP
        #endif
        // Check to see if we've been CTRL-Ced by autoreload or the user.
        if(MP_STATE_VM(mp_pending_exception) == MP_OBJ_FROM_PTR(&MP_STATE_VM(mp_kbd_exception))) {
            break;
        }
        duration = (ticks_ms - start_tick);
        // TODO(tannewt): Go to sleep for a little while while we wait.
    }
}

void mp_hal_delay_us(mp_uint_t us)
{
    register uint32_t delay __ASM ("r0") = us;
    __ASM volatile (
#ifdef NRF51
            ".syntax unified\n"
#endif
        "1:\n"
        " SUBS %0, %0, #1\n"
        " NOP\n"
        " NOP\n"
        " NOP\n"
        " NOP\n"
        " NOP\n"
        " NOP\n"
        " NOP\n"
        " NOP\n"
        " NOP\n"
        " NOP\n"
        " NOP\n"
        " NOP\n"
#ifdef NRF52
        " NOP\n"
        " NOP\n"
        " NOP\n"
        " NOP\n"
        " NOP\n"
        " NOP\n"
        " NOP\n"
        " NOP\n"
        " NOP\n"
        " NOP\n"
        " NOP\n"
        " NOP\n"
        " NOP\n"
        " NOP\n"
        " NOP\n"
        " NOP\n"
        " NOP\n"
        " NOP\n"
        " NOP\n"
        " NOP\n"
        " NOP\n"
        " NOP\n"
        " NOP\n"
        " NOP\n"
        " NOP\n"
        " NOP\n"
        " NOP\n"
        " NOP\n"
        " NOP\n"
        " NOP\n"
        " NOP\n"
        " NOP\n"
        " NOP\n"
        " NOP\n"
        " NOP\n"
        " NOP\n"
        " NOP\n"
        " NOP\n"
        " NOP\n"
        " NOP\n"
        " NOP\n"
        " NOP\n"
        " NOP\n"
        " NOP\n"
        " NOP\n"
        " NOP\n"
#endif
        " BNE 1b\n"
#ifdef NRF51
        ".syntax divided\n"
#endif
        : "+r" (delay));
}


<|MERGE_RESOLUTION|>--- conflicted
+++ resolved
@@ -25,41 +25,17 @@
  * THE SOFTWARE.
  */
 
+#include <errno.h>
 #include <string.h>
 
-<<<<<<< HEAD
+#include "mphalport.h"
 #include "py/mpstate.h"
-#include "py/mphal.h"
-#include "py/mperrno.h"
-
-#include "tick.h"
+
+
+#if (MICROPY_PY_BLE_NUS == 0)
 
 #if !defined( NRF52840_XXAA) || ( defined(CFG_HWUART_FOR_SERIAL) && CFG_HWUART_FOR_SERIAL == 1 )
-#include "hal_uart.h"
-=======
-#include "mphalport.h"
->>>>>>> 64b9ee9c
-
-void mp_hal_stdout_tx_strn(const char *str, mp_uint_t len);
-
-#if (MICROPY_PY_BLE_NUS == 0)
 int mp_hal_stdin_rx_chr(void) {
-<<<<<<< HEAD
-    for (;;) {
-        #ifdef MICROPY_VM_HOOK_LOOP
-            MICROPY_VM_HOOK_LOOP
-        #endif
-        // if (reload_requested) {
-        //     return CHAR_CTRL_D;
-        // }
-
-        if ( hal_uart_available(UART_INSTANCE) ) {
-          uint8_t ch;
-          hal_uart_char_read(UART_INSTANCE, &ch);
-          return (int) ch;
-        }
-    }
-=======
     uint8_t data = 0;
 
     while (!nrfx_uart_rx_ready(&serial_instance));
@@ -67,7 +43,6 @@
     const nrfx_err_t err = nrfx_uart_rx(&serial_instance, &data, sizeof(data));
     if (err == NRFX_SUCCESS)
         NRFX_ASSERT(err);
->>>>>>> 64b9ee9c
 
     return data;
 }
@@ -77,48 +52,12 @@
 }
 
 void mp_hal_stdout_tx_strn(const char *str, mp_uint_t len) {
-<<<<<<< HEAD
-
-//    #ifdef MICROPY_HW_LED_TX
-//    gpio_toggle_pin_level(MICROPY_HW_LED_TX);
-//    #endif
-//
-//    #ifdef CIRCUITPY_BOOT_OUTPUT_FILE
-//    if (boot_output_file != NULL) {
-//        UINT bytes_written = 0;
-//        f_write(boot_output_file, str, len, &bytes_written);
-//    }
-//    #endif
-
-    if ( hal_uart_inited(UART_INSTANCE) ) {
-        while(len--) {
-            hal_uart_char_write(UART_INSTANCE, *str++);
-        }
-    }
-=======
     if (len == 0)
         return;
 
     const nrfx_err_t err = nrfx_uart_tx(&serial_instance, (uint8_t*)str, len);
     if (err == NRFX_SUCCESS)
         NRFX_ASSERT(err);
->>>>>>> 64b9ee9c
-}
-
-void mp_hal_stdout_tx_strn_cooked(const char *str, mp_uint_t len) {
-    const char cr = '\r';
-
-    while (len--) {
-        if (*str == '\n')
-            mp_hal_stdout_tx_strn(&cr, sizeof(cr));
-
-        mp_hal_stdout_tx_strn(str++, sizeof(char));
-    }
-}
-#endif
-
-void mp_hal_stdout_tx_str(const char *str) {
-    mp_hal_stdout_tx_strn(str, strlen(str));
 }
 
 #else
@@ -165,22 +104,14 @@
     tud_cdc_write(str, len);
 }
 
-// TODO use stdout_helper.c
-void mp_hal_stdout_tx_strn_cooked(const char *str, size_t len) {
-    while (len--) {
-        if (*str == '\n') {
-            mp_hal_stdout_tx_strn("\r", 1);
-        }
-        mp_hal_stdout_tx_strn(str++, 1);
-    }
-}
-
-void mp_hal_stdout_tx_str(const char *str) {
-    mp_hal_stdout_tx_strn(str, strlen(str));
-}
-
-#endif
-
+#endif // USB
+
+#endif // NUS
+
+
+/*------------------------------------------------------------------*/
+/* delay
+ *------------------------------------------------------------------*/
 void mp_hal_delay_ms(mp_uint_t delay) {
     uint64_t start_tick = ticks_ms;
     uint64_t duration = 0;
@@ -273,4 +204,3 @@
         : "+r" (delay));
 }
 
-
