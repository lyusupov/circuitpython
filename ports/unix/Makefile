--- conflicted
+++ resolved
@@ -241,13 +241,8 @@
 
 # build an interpreter for coverage testing and do the testing
 coverage:
-<<<<<<< HEAD
 	$(MAKE) V=2 \
-	    COPT="-O0" CFLAGS_EXTRA='-DMP_CONFIGFILE="\"mpconfigport_coverage.h\"" \
-=======
-	$(MAKE) \
 	    COPT="-O0" CFLAGS_EXTRA='$(CFLAGS_EXTRA) -DMP_CONFIGFILE="<mpconfigport_coverage.h>" \
->>>>>>> 25ae98f0
 	    -fprofile-arcs -ftest-coverage \
 	    -Wdouble-promotion -Wformat -Wmissing-declarations -Wmissing-prototypes -Wsign-compare \
 	    -Wold-style-definition -Wpointer-arith -Wshadow -Wuninitialized -Wunused-parameter \
@@ -258,18 +253,11 @@
 
 coverage_test: coverage
 	$(eval DIRNAME=ports/$(notdir $(CURDIR)))
-<<<<<<< HEAD
 	cd $(TOP)/tests && MICROPY_MICROPYTHON=../$(DIRNAME)/micropython_coverage ./run-tests --auto-jobs
 	cd $(TOP)/tests && MICROPY_MICROPYTHON=../$(DIRNAME)/micropython_coverage ./run-tests --auto-jobs -d thread
 	cd $(TOP)/tests && MICROPY_MICROPYTHON=../$(DIRNAME)/micropython_coverage ./run-tests --auto-jobs --emit native
 	cd $(TOP)/tests && MICROPY_MICROPYTHON=../$(DIRNAME)/micropython_coverage ./run-tests -j1 --via-mpy -d basics float
-=======
-	cd $(TOP)/tests && MICROPY_MICROPYTHON=../$(DIRNAME)/micropython_coverage ./run-tests
-	cd $(TOP)/tests && MICROPY_MICROPYTHON=../$(DIRNAME)/micropython_coverage ./run-tests -d thread
-	cd $(TOP)/tests && MICROPY_MICROPYTHON=../$(DIRNAME)/micropython_coverage ./run-tests --emit native
-	cd $(TOP)/tests && MICROPY_MICROPYTHON=../$(DIRNAME)/micropython_coverage ./run-tests --via-mpy -d basics float
 	cat $(TOP)/tests/basics/0prelim.py | ./micropython_coverage | grep -q 'abc'
->>>>>>> 25ae98f0
 	gcov -o build-coverage/py $(TOP)/py/*.c
 	gcov -o build-coverage/extmod $(TOP)/extmod/*.c
 
