/*
 * This file is part of the Micro Python project, http://micropython.org/
 *
 * The MIT License (MIT)
 *
 * Copyright (c) 2018 hathach for Adafruit Industries
 *
 * Permission is hereby granted, free of charge, to any person obtaining a copy
 * of this software and associated documentation files (the "Software"), to deal
 * in the Software without restriction, including without limitation the rights
 * to use, copy, modify, merge, publish, distribute, sublicense, and/or sell
 * copies of the Software, and to permit persons to whom the Software is
 * furnished to do so, subject to the following conditions:
 *
 * The above copyright notice and this permission notice shall be included in
 * all copies or substantial portions of the Software.
 *
 * THE SOFTWARE IS PROVIDED "AS IS", WITHOUT WARRANTY OF ANY KIND, EXPRESS OR
 * IMPLIED, INCLUDING BUT NOT LIMITED TO THE WARRANTIES OF MERCHANTABILITY,
 * FITNESS FOR A PARTICULAR PURPOSE AND NONINFRINGEMENT. IN NO EVENT SHALL THE
 * AUTHORS OR COPYRIGHT HOLDERS BE LIABLE FOR ANY CLAIM, DAMAGES OR OTHER
 * LIABILITY, WHETHER IN AN ACTION OF CONTRACT, TORT OR OTHERWISE, ARISING FROM,
 * OUT OF OR IN CONNECTION WITH THE SOFTWARE OR THE USE OR OTHER DEALINGS IN
 * THE SOFTWARE.
 */

#include "py/objstr.h"
#include "shared-bindings/microcontroller/Processor.h"
#include "shared-module/usb_midi/__init__.h"
#include "supervisor/background_callback.h"
#include "supervisor/port.h"
#include "supervisor/serial.h"
#include "supervisor/shared/serial.h"
#include "supervisor/usb.h"
#include "lib/utils/interrupt_char.h"
#include "lib/mp-readline/readline.h"

#include "tusb.h"

// Serial number as hex characters. This writes directly to the USB
// descriptor.
extern uint16_t usb_serial_number[1 + COMMON_HAL_MCU_PROCESSOR_UID_LENGTH * 2];

void load_serial_number(void) {
    // create serial number based on device unique id
    uint8_t raw_id[COMMON_HAL_MCU_PROCESSOR_UID_LENGTH];
    common_hal_mcu_processor_get_uid(raw_id);

    for (int i = 0; i < COMMON_HAL_MCU_PROCESSOR_UID_LENGTH; i++) {
        for (int j = 0; j < 2; j++) {
            uint8_t nibble = (raw_id[i] >> (j * 4)) & 0xf;
            // Strings are UTF-16-LE encoded.
            usb_serial_number[1 + i * 2 + j] = nibble_to_hex_upper[nibble];
        }
    }
}

bool usb_enabled(void) {
    return tusb_inited();
}

void usb_init(void) {
    init_usb_hardware();
    load_serial_number();

    tusb_init();

#if MICROPY_KBD_EXCEPTION
    // Set Ctrl+C as wanted char, tud_cdc_rx_wanted_cb() usb_callback will be invoked when Ctrl+C is received
    // This usb_callback always got invoked regardless of mp_interrupt_char value since we only set it once here
    tud_cdc_set_wanted_char(CHAR_CTRL_C);
#endif

#if CIRCUITPY_USB_MIDI
    usb_midi_init();
#endif
}

void usb_disconnect(void) {
    tud_disconnect();
}

void usb_background(void) {
    if (usb_enabled()) {
        #if CFG_TUSB_OS == OPT_OS_NONE
        tud_task();
        #endif
        tud_cdc_write_flush();
    }
}

static background_callback_t usb_callback;
static void usb_background_do(void* unused) {
    usb_background();
}

void usb_irq_handler(void) {
    tud_int_handler(0);
    background_callback_add(&usb_callback, usb_background_do, NULL);
}

//--------------------------------------------------------------------+
// tinyusb callbacks
//--------------------------------------------------------------------+

// Invoked when device is plugged into a host
void tud_mount_cb(void) {
    usb_msc_mount();
    _workflow_active = true;
}

// Invoked when device is unplugged from the host
void tud_umount_cb(void) {
    usb_msc_umount();
    _workflow_active = false;
}

// Invoked when usb bus is suspended
// remote_wakeup_en : if host allows us to perform remote wakeup
// USB Specs: Within 7ms, device must draw an average current less than 2.5 mA from bus
void tud_suspend_cb(bool remote_wakeup_en) {
<<<<<<< HEAD
=======
    _serial_connected = false;
    _workflow_active = false;
>>>>>>> 9a4efed8
}

// Invoked when usb bus is resumed
void tud_resume_cb(void) {
    _workflow_active = true;
}

// Invoked when cdc when line state changed e.g connected/disconnected
// Use to reset to DFU when disconnect with 1200 bps
void tud_cdc_line_state_cb(uint8_t itf, bool dtr, bool rts) {
    (void) itf; // interface ID, not used

    // DTR = false is counted as disconnected
    if ( !dtr )
    {
        cdc_line_coding_t coding;
        tud_cdc_get_line_coding(&coding);

        if ( coding.bit_rate == 1200 )
        {
            reset_to_bootloader();
        }
    }
}

#if MICROPY_KBD_EXCEPTION

/**
 * Callback invoked when received an "wanted" char.
 * @param itf           Interface index (for multiple cdc interfaces)
 * @param wanted_char   The wanted char (set previously)
 */
void tud_cdc_rx_wanted_cb(uint8_t itf, char wanted_char)
{
    (void) itf; // not used

    // Workaround for using lib/utils/interrupt_char.c
    // Compare mp_interrupt_char with wanted_char and ignore if not matched
    if (mp_interrupt_char == wanted_char) {
        tud_cdc_read_flush();    // flush read fifo
        mp_keyboard_interrupt();
    }
}

#endif<|MERGE_RESOLUTION|>--- conflicted
+++ resolved
@@ -30,7 +30,6 @@
 #include "supervisor/background_callback.h"
 #include "supervisor/port.h"
 #include "supervisor/serial.h"
-#include "supervisor/shared/serial.h"
 #include "supervisor/usb.h"
 #include "lib/utils/interrupt_char.h"
 #include "lib/mp-readline/readline.h"
@@ -103,13 +102,13 @@
 // tinyusb callbacks
 //--------------------------------------------------------------------+
 
-// Invoked when device is plugged into a host
+// Invoked when device is mounted
 void tud_mount_cb(void) {
     usb_msc_mount();
     _workflow_active = true;
 }
 
-// Invoked when device is unplugged from the host
+// Invoked when device is unmounted
 void tud_umount_cb(void) {
     usb_msc_umount();
     _workflow_active = false;
@@ -119,11 +118,8 @@
 // remote_wakeup_en : if host allows us to perform remote wakeup
 // USB Specs: Within 7ms, device must draw an average current less than 2.5 mA from bus
 void tud_suspend_cb(bool remote_wakeup_en) {
-<<<<<<< HEAD
-=======
     _serial_connected = false;
     _workflow_active = false;
->>>>>>> 9a4efed8
 }
 
 // Invoked when usb bus is resumed
@@ -135,6 +131,8 @@
 // Use to reset to DFU when disconnect with 1200 bps
 void tud_cdc_line_state_cb(uint8_t itf, bool dtr, bool rts) {
     (void) itf; // interface ID, not used
+
+    _serial_connected = dtr;
 
     // DTR = false is counted as disconnected
     if ( !dtr )
