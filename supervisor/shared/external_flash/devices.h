/*
 * This file is part of the MicroPython project, http://micropython.org/
 *
 * The MIT License (MIT)
 *
 * Copyright (c) 2018 Scott Shawcroft for Adafruit Industries LLC
 *
 * Permission is hereby granted, free of charge, to any person obtaining a copy
 * of this software and associated documentation files (the "Software"), to deal
 * in the Software without restriction, including without limitation the rights
 * to use, copy, modify, merge, publish, distribute, sublicense, and/or sell
 * copies of the Software, and to permit persons to whom the Software is
 * furnished to do so, subject to the following conditions:
 *
 * The above copyright notice and this permission notice shall be included in
 * all copies or substantial portions of the Software.
 *
 * THE SOFTWARE IS PROVIDED "AS IS", WITHOUT WARRANTY OF ANY KIND, EXPRESS OR
 * IMPLIED, INCLUDING BUT NOT LIMITED TO THE WARRANTIES OF MERCHANTABILITY,
 * FITNESS FOR A PARTICULAR PURPOSE AND NONINFRINGEMENT. IN NO EVENT SHALL THE
 * AUTHORS OR COPYRIGHT HOLDERS BE LIABLE FOR ANY CLAIM, DAMAGES OR OTHER
 * LIABILITY, WHETHER IN AN ACTION OF CONTRACT, TORT OR OTHERWISE, ARISING FROM,
 * OUT OF OR IN CONNECTION WITH THE SOFTWARE OR THE USE OR OTHER DEALINGS IN
 * THE SOFTWARE.
 */
#ifndef MICROPY_INCLUDED_ATMEL_SAMD_EXTERNAL_FLASH_DEVICES_H
#define MICROPY_INCLUDED_ATMEL_SAMD_EXTERNAL_FLASH_DEVICES_H

#include <stdbool.h>
#include <stdint.h>

typedef struct {
    uint32_t total_size;
    uint16_t start_up_time_us;

    // Three response bytes to 0x9f JEDEC ID command.
    uint8_t manufacturer_id;
    uint8_t memory_type;
    uint8_t capacity;

    // Max clock speed for all operations and the fastest read mode.
    uint8_t max_clock_speed_mhz;

    // Bitmask for Quad Enable bit if present. 0x00 otherwise. This is for the highest byte in the
    // status register.
    uint8_t quad_enable_bit_mask;

    bool has_sector_protection : 1;

    // Supports the 0x0b fast read command with 8 dummy cycles.
    bool supports_fast_read : 1;

    // Supports the fast read, quad output command 0x6b with 8 dummy cycles.
    bool supports_qspi : 1;

    // Supports the quad input page program command 0x32. This is known as 1-1-4 because it only
    // uses all four lines for data.
    bool supports_qspi_writes: 1;

    // Requires a separate command 0x31 to write to the second byte of the status register.
    // Otherwise two byte are written via 0x01.
    bool write_status_register_split: 1;

    // True when the status register is a single byte. This implies the Quad Enable bit is in the
    // first byte and the Read Status Register 2 command (0x35) is unsupported.
    bool single_status_byte: 1;

    // Does not support using a ready bit within the status register
    bool no_ready_bit: 1;

    // Does not support the erase command (0x20)
    bool no_erase_cmd: 1;

    // Device does not have a reset command
    bool no_reset_cmd: 1;
} external_flash_device;

// Settings for the Adesto Tech AT25DF081A 1MiB SPI flash. It's on the SAMD21
// Xplained board.
// Datasheet: https://www.adestotech.com/wp-content/uploads/doc8715.pdf
#define AT25DF081A {\
    .total_size = (1 << 20), /* 1 MiB */ \
    .start_up_time_us = 10000, \
    .manufacturer_id = 0x1f, \
    .memory_type = 0x45, \
    .capacity = 0x01, \
    .max_clock_speed_mhz = 85, \
    .quad_enable_bit_mask = 0x00, \
    .has_sector_protection = true, \
    .supports_fast_read = true, \
    .supports_qspi = false, \
    .supports_qspi_writes = false, \
    .write_status_register_split = false, \
    .single_status_byte = false, \
}

// Settings for the Adesto Tech AT25SF161-SSHD-T 2MiB SPI flash
// for the StringCar M0 (SAMD21) Express board.
// Source: https://www.digikey.com/product-detail/en/adesto-technologies/AT25SF161-SDHD-T/1265-1230-1-ND/
// Datasheet: https://www.adestotech.com/wpo-content/uploads/jDS-AT25SF161_046.pdf
#define AT25SF161 {\
    .total_size = (1 << 21), /* 2 MiB */ \
    .start_up_time_us = 10000, \
    .manufacturer_id = 0x1f, \
    .memory_type = 0x86, \
    .capacity = 0x01, \
    .max_clock_speed_mhz = 85, \
    .quad_enable_bit_mask = 0x00, \
    .has_sector_protection = true, \
    .supports_fast_read = true, \
    .supports_qspi = false, \
    .supports_qspi_writes = false, \
    .write_status_register_split = false, \
    .single_status_byte = false, \
}

// Settings for the Adesto Tech AT25SF041 1MiB SPI flash. It's on the SparkFun
// SAMD51 Thing Plus board
// Datasheet: https://www.adestotech.com/wp-content/uploads/DS-AT25SF041_044.pdf
#define AT25SF041A {\
    .total_size = (1 << 19), /* 512 KiB */ \
    .start_up_time_us = 10000, \
    .manufacturer_id = 0x1f, \
    .memory_type = 0x84, \
    .capacity = 0x01, \
    .max_clock_speed_mhz = 85, \
    .quad_enable_bit_mask = 0x00, \
    .has_sector_protection = false, \
    .supports_fast_read = true, \
    .supports_qspi = false, \
    .supports_qspi_writes = false, \
    .write_status_register_split = false, \
    .single_status_byte = false, \
}

// Settings for the Gigadevice GD25Q16C 2MiB SPI flash.
// Datasheet: http://www.gigadevice.com/datasheet/gd25q16c/
#define GD25Q16C {\
    .total_size = (1 << 21), /* 2 MiB */ \
    .start_up_time_us = 5000, \
    .manufacturer_id = 0xc8, \
    .memory_type = 0x40, \
    .capacity = 0x15, \
    .max_clock_speed_mhz = 104, /* if we need 120 then we can turn on high performance mode */ \
    .quad_enable_bit_mask = 0x02, \
    .has_sector_protection = false, \
    .supports_fast_read = true, \
    .supports_qspi = true, \
    .supports_qspi_writes = true, \
    .write_status_register_split = false, \
    .single_status_byte = false, \
}

// Settings for the Gigadevice GD25Q32C 4MiB SPI flash.
// Datasheet: http://www.elm-tech.com/en/products/spi-flash-memory/gd25q32/gd25q32.pdf
#define GD25Q32C {\
    .total_size = (1 << 22), /* 4 MiB */ \
    .start_up_time_us = 5000, \
    .manufacturer_id = 0xc8, \
    .memory_type = 0x40, \
    .capacity = 0x16, \
    .max_clock_speed_mhz = 104, /* if we need 120 then we can turn on high performance mode */ \
    .quad_enable_bit_mask = 0x02, \
    .has_sector_protection = false, \
    .supports_fast_read = true, \
    .supports_qspi = true, \
    .supports_qspi_writes = true, \
    .write_status_register_split = true, \
    .single_status_byte = false, \
}

// Settings for the Gigadevice GD25Q64C 8MiB SPI flash.
// Datasheet: http://www.elm-tech.com/en/products/spi-flash-memory/gd25q64/gd25q64.pdf
#define GD25Q64C {\
    .total_size = (1 << 23), /* 8 MiB */ \
    .start_up_time_us = 5000, \
    .manufacturer_id = 0xc8, \
    .memory_type = 0x40, \
    .capacity = 0x17, \
    .max_clock_speed_mhz = 104, /* if we need 120 then we can turn on high performance mode */ \
    .quad_enable_bit_mask = 0x02, \
    .has_sector_protection = false, \
    .supports_fast_read = true, \
    .supports_qspi = true, \
    .supports_qspi_writes = true, \
    .write_status_register_split = true, \
    .single_status_byte = false, \
}

// Settings for the Cypress (was Spansion) S25FL064L 8MiB SPI flash.
// Datasheet: http://www.cypress.com/file/316661/download
#define S25FL064L {\
    .total_size = (1 << 23), /* 8 MiB */ \
    .start_up_time_us = 300, \
    .manufacturer_id = 0x01, \
    .memory_type = 0x60, \
    .capacity = 0x17, \
    .max_clock_speed_mhz = 108, \
    .quad_enable_bit_mask = 0x02, \
    .has_sector_protection = false, \
    .supports_fast_read = true, \
    .supports_qspi = true, \
    .supports_qspi_writes = true, \
    .write_status_register_split = false, \
    .single_status_byte = false, \
}

// Settings for the Cypress (was Spansion) S25FL116K 2MiB SPI flash.
// Datasheet: http://www.cypress.com/file/196886/download
#define S25FL116K {\
    .total_size = (1 << 21), /* 2 MiB */ \
    .start_up_time_us = 10000, \
    .manufacturer_id = 0x01, \
    .memory_type = 0x40, \
    .capacity = 0x15, \
    .max_clock_speed_mhz = 108, \
    .quad_enable_bit_mask = 0x02, \
    .has_sector_protection = false, \
    .supports_fast_read = true, \
    .supports_qspi = true, \
    .supports_qspi_writes = false, \
    .write_status_register_split = false, \
    .single_status_byte = false, \
}

// Settings for the Cypress (was Spansion) S25FL216K 2MiB SPI flash.
// Datasheet: http://www.cypress.com/file/197346/download
#define S25FL216K {\
    .total_size = (1 << 21), /* 2 MiB */ \
    .start_up_time_us = 10000, \
    .manufacturer_id = 0x01, \
    .memory_type = 0x40, \
    .capacity = 0x15, \
    .max_clock_speed_mhz = 65, \
    .quad_enable_bit_mask = 0x02, \
    .has_sector_protection = false, \
    .supports_fast_read = true, \
    .supports_qspi = false, \
    .supports_qspi_writes = false, \
    .write_status_register_split = false, \
    .single_status_byte = false, \
}

// Settings for the Winbond W25Q16FW 2MiB SPI flash.
// Datasheet: https://www.winbond.com/resource-files/w25q16fw%20revj%2005182017%20sfdp.pdf
#define W25Q16FW {\
    .total_size = (1 << 21), /* 2 MiB */ \
    .start_up_time_us = 5000, \
    .manufacturer_id = 0xef, \
    .memory_type = 0x60, \
    .capacity = 0x15, \
    .max_clock_speed_mhz = 133, \
    .quad_enable_bit_mask = 0x02, \
    .has_sector_protection = false, \
    .supports_fast_read = true, \
    .supports_qspi = true, \
    .supports_qspi_writes = true, \
    .write_status_register_split = false, \
    .single_status_byte = false, \
}

// Settings for the Winbond W25Q16JV-IQ 2MiB SPI flash. Note that JV-IM has a different .memory_type (0x70)
// Datasheet: https://www.winbond.com/resource-files/w25q16jv%20spi%20revf%2005092017.pdf
#define W25Q16JV_IQ {\
    .total_size = (1 << 21), /* 2 MiB */ \
    .start_up_time_us = 5000, \
    .manufacturer_id = 0xef, \
    .memory_type = 0x40, \
    .capacity = 0x15, \
    .max_clock_speed_mhz = 133, \
    .quad_enable_bit_mask = 0x02, \
    .has_sector_protection = false, \
    .supports_fast_read = true, \
    .supports_qspi = true, \
    .supports_qspi_writes = true, \
    .write_status_register_split = false, \
    .single_status_byte = false, \
}

// Settings for the Winbond W25Q16JV-IM 2MiB SPI flash. Note that JV-IQ has a different .memory_type (0x40)
// Datasheet: https://www.winbond.com/resource-files/w25q16jv%20spi%20revf%2005092017.pdf
#define W25Q16JV_IM {\
    .total_size = (1 << 21), /* 2 MiB */ \
    .start_up_time_us = 5000, \
    .manufacturer_id = 0xef, \
    .memory_type = 0x70, \
    .capacity = 0x15, \
    .max_clock_speed_mhz = 133, \
    .quad_enable_bit_mask = 0x02, \
    .has_sector_protection = false, \
    .supports_fast_read = true, \
    .supports_qspi = true, \
    .supports_qspi_writes = true, \
    .write_status_register_split = false, \
}

// Settings for the Winbond W25Q32BV 4MiB SPI flash.
// Datasheet: https://www.winbond.com/resource-files/w25q32bv_revi_100413_wo_automotive.pdf
#define W25Q32BV {\
    .total_size = (1 << 22), /* 4 MiB */ \
    .start_up_time_us = 10000, \
    .manufacturer_id = 0xef, \
    .memory_type = 0x60, \
    .capacity = 0x16, \
    .max_clock_speed_mhz = 104, \
    .quad_enable_bit_mask = 0x02, \
    .has_sector_protection = false, \
    .supports_fast_read = true, \
    .supports_qspi = true, \
    .supports_qspi_writes = false, \
    .write_status_register_split = false, \
    .single_status_byte = false, \
}
// Settings for the Winbond W25Q32JV-IM 4MiB SPI flash.
// Datasheet: https://www.winbond.com/resource-files/w25q32jv%20revg%2003272018%20plus.pdf
#define W25Q32JV_IM {\
    .total_size = (1 << 22), /* 4 MiB */ \
    .start_up_time_us = 5000, \
    .manufacturer_id = 0xef, \
    .memory_type = 0x70, \
    .capacity = 0x16, \
    .max_clock_speed_mhz = 133, \
    .quad_enable_bit_mask = 0x02, \
    .has_sector_protection = false, \
    .supports_fast_read = true, \
    .supports_qspi = true, \
    .supports_qspi_writes = true, \
    .write_status_register_split = false, \
}

// Settings for the Winbond W25Q32JV-IQ 4MiB SPI flash.
// Datasheet: https://www.mouser.com/datasheet/2/949/w25q32jv_revg_03272018_plus-1489806.pdf
#define W25Q32JV_IQ {\
    .total_size = (1 << 22), /* 4 MiB */ \
    .start_up_time_us = 5000, \
    .manufacturer_id = 0xef, \
    .memory_type = 0x40, \
    .capacity = 0x16, \
    .max_clock_speed_mhz = 133, \
    .quad_enable_bit_mask = 0x02, \
    .has_sector_protection = false, \
    .supports_fast_read = true, \
    .supports_qspi = true, \
    .supports_qspi_writes = true, \
    .write_status_register_split = false, \
}

// Settings for the Winbond W25Q64JV-IM 8MiB SPI flash. Note that JV-IQ has a different .memory_type (0x40)
// Datasheet: http://www.winbond.com/resource-files/w25q64jv%20revj%2003272018%20plus.pdf
#define W25Q64JV_IM {\
    .total_size = (1 << 23), /* 8 MiB */ \
    .start_up_time_us = 5000, \
    .manufacturer_id = 0xef, \
    .memory_type = 0x70, \
    .capacity = 0x17, \
    .max_clock_speed_mhz = 133, \
    .quad_enable_bit_mask = 0x02, \
    .has_sector_protection = false, \
    .supports_fast_read = true, \
    .supports_qspi = true, \
    .supports_qspi_writes = true, \
    .write_status_register_split = false, \
    .single_status_byte = false, \
}

// Settings for the Winbond W25Q64JV-IQ 8MiB SPI flash. Note that JV-IM has a different .memory_type (0x70)
// Datasheet: http://www.winbond.com/resource-files/w25q64jv%20revj%2003272018%20plus.pdf
#define W25Q64JV_IQ {\
    .total_size = (1 << 23), /* 8 MiB */ \
    .start_up_time_us = 5000, \
    .manufacturer_id = 0xef, \
    .memory_type = 0x40, \
    .capacity = 0x17, \
    .max_clock_speed_mhz = 133, \
    .quad_enable_bit_mask = 0x02, \
    .has_sector_protection = false, \
    .supports_fast_read = true, \
    .supports_qspi = true, \
    .supports_qspi_writes = true, \
    .write_status_register_split = false, \
    .single_status_byte = false, \
}

// Settings for the Winbond W25Q80DL 1MiB SPI flash.
// Datasheet: https://www.winbond.com/resource-files/w25q80dv%20dl_revh_10022015.pdf
#define W25Q80DL {\
    .total_size = (1 << 20), /* 1 MiB */ \
    .start_up_time_us = 5000, \
    .manufacturer_id = 0xef, \
    .memory_type = 0x60, \
    .capacity = 0x14, \
    .max_clock_speed_mhz = 104, \
    .quad_enable_bit_mask = 0x02, \
    .has_sector_protection = false, \
    .supports_fast_read = true, \
    .supports_qspi = true, \
    .supports_qspi_writes = false, \
    .write_status_register_split = false, \
    .single_status_byte = false, \
}

// Settings for the Winbond W25Q80DV 1MiB SPI flash.. Note that W25Q80DL has a different memory type (0x60)
// Datasheet: https://www.winbond.com/resource-files/w25q80dv%20dl_revh_10022015.pdf
#define W25Q80DV {\
    .total_size = (1 << 20), /* 1 MiB */ \
    .start_up_time_us = 5000, \
    .manufacturer_id = 0xef, \
    .memory_type = 0x40, \
    .capacity = 0x14, \
    .max_clock_speed_mhz = 104, \
    .quad_enable_bit_mask = 0x02, \
    .has_sector_protection = false, \
    .supports_fast_read = true, \
    .supports_qspi = true, \
    .supports_qspi_writes = false, \
    .write_status_register_split = false, \
    .single_status_byte = false, \
}

// Settings for the Winbond W25Q128JV-SQ 16MiB SPI flash. Note that JV-IM has a different .memory_type (0x70)
// Datasheet: https://www.winbond.com/resource-files/w25q128jv%20revf%2003272018%20plus.pdf
#define W25Q128JV_SQ {\
    .total_size = (1 << 24), /* 16 MiB */ \
    .start_up_time_us = 5000, \
    .manufacturer_id = 0xef, \
    .memory_type = 0x40, \
    .capacity = 0x18, \
    .max_clock_speed_mhz = 133, \
    .quad_enable_bit_mask = 0x02, \
    .has_sector_protection = false, \
    .supports_fast_read = true, \
    .supports_qspi = true, \
    .supports_qspi_writes = true, \
    .write_status_register_split = false, \
    .single_status_byte = false, \
}

<<<<<<< HEAD
// Everspin MRAM
=======
// Settings for the Everspin MR20H40 / MR25H40 magnetic non-volatile RAM
// Datasheet: https://www.everspin.com/supportdocs/MR25H40CDFR
>>>>>>> 6c4decd4
#define MR2xH40 {\
    .total_size = (1 << 22), /* 4 MiB */ \
    .start_up_time_us = 10000, \
    .manufacturer_id = 0xef, /*no JDEC*/ \
    .memory_type = 0x40, /*no JDEC*/ \
    .capacity = 0x14, /*no JDEC*/ \
<<<<<<< HEAD
    .max_clock_speed_mhz = 40, \
=======
    .max_clock_speed_mhz = 10, \
>>>>>>> 6c4decd4
    .quad_enable_bit_mask = 0x00, \
    .has_sector_protection = false, \
    .supports_fast_read = false, \
    .supports_qspi = false, \
    .supports_qspi_writes = false, \
    .write_status_register_split = false, \
    .single_status_byte = true, \
<<<<<<< HEAD
=======
    .no_ready_bit = true, \
    .no_erase_cmd = true, \
    .no_reset_cmd = true, \
>>>>>>> 6c4decd4
}

// Settings for the Macronix MX25L1606 2MiB SPI flash.
// Datasheet:
#define MX25L1606  {\
    .total_size = (1 << 21), /* 2 MiB */ \
    .start_up_time_us = 5000, \
    .manufacturer_id = 0xc2, \
    .memory_type = 0x20, \
    .capacity = 0x15, \
    .max_clock_speed_mhz = 8, \
    .quad_enable_bit_mask = 0x40, \
    .has_sector_protection = false, \
    .supports_fast_read = true, \
    .supports_qspi = true, \
    .supports_qspi_writes = true, \
    .write_status_register_split = false, \
    .single_status_byte = true, \
}

// Settings for the Macronix MX25L3233F 4MiB SPI flash.
// Datasheet: http://www.macronix.com/Lists/Datasheet/Attachments/7426/MX25L3233F,%203V,%2032Mb,%20v1.6.pdf
#define MX25L3233F  {\
    .total_size = (1 << 22), /* 4 MiB */ \
    .start_up_time_us = 5000, \
    .manufacturer_id = 0xc2, \
    .memory_type = 0x20, \
    .capacity = 0x16, \
    .max_clock_speed_mhz = 133, \
    .quad_enable_bit_mask = 0x40, \
    .has_sector_protection = false, \
    .supports_fast_read = true, \
    .supports_qspi = true, \
    .supports_qspi_writes = true, \
    .write_status_register_split = false, \
    .single_status_byte = true, \
}

// Settings for the Macronix MX25R6435F 8MiB SPI flash.
// Datasheet: http://www.macronix.com/Lists/Datasheet/Attachments/7428/MX25R6435F,%20Wide%20Range,%2064Mb,%20v1.4.pdf
// By default its in lower power mode which can only do 8mhz. In high power mode it can do 80mhz.
#define MX25R6435F  {\
    .total_size = (1 << 23), /* 8 MiB */ \
    .start_up_time_us = 5000, \
    .manufacturer_id = 0xc2, \
    .memory_type = 0x28, \
    .capacity = 0x17, \
    .max_clock_speed_mhz = 8, \
    .quad_enable_bit_mask = 0x40, \
    .has_sector_protection = false, \
    .supports_fast_read = true, \
    .supports_qspi = true, \
    .supports_qspi_writes = true, \
    .write_status_register_split = false, \
    .single_status_byte = true, \
}

// Settings for the Macronix MX25L51245G 64MiB SPI flash.
// Datasheet: https://www.macronix.com/Lists/Datasheet/Attachments/7437/MX25L51245G,%203V,%20512Mb,%20v1.6.pdf
#define MX25L51245G  {\
    .total_size = (1 << 26), /* 64 MiB */ \
    .start_up_time_us = 5000, \
    .manufacturer_id = 0xc2, \
    .memory_type = 0x20, \
    .capacity = 0x1a, \
    .max_clock_speed_mhz = 133, \
    .quad_enable_bit_mask = 0x40, \
    .has_sector_protection = false, \
    .supports_fast_read = true, \
    .supports_qspi = true, \
    .supports_qspi_writes = true, \
    .write_status_register_split = false, \
    .single_status_byte = true, \
}

// Settings for the Winbond W25Q128JV-PM 16MiB SPI flash. Note that JV-IM has a different .memory_type (0x70)
// Datasheet: https://www.winbond.com/resource-files/w25q128jv%20revf%2003272018%20plus.pdf
#define W25Q128JV_PM {\
    .total_size = (1 << 24), /* 16 MiB */ \
    .start_up_time_us = 5000, \
    .manufacturer_id = 0xef, \
    .memory_type = 0x70, \
    .capacity = 0x18, \
    .max_clock_speed_mhz = 133, \
    .quad_enable_bit_mask = 0x02, \
    .has_sector_protection = false, \
    .supports_fast_read = true, \
    .supports_qspi = true, \
    .supports_qspi_writes = true, \
    .write_status_register_split = false, \
}

// Settings for the Winbond W25Q32FV 4MiB SPI flash.
// Datasheet:http://www.winbond.com/resource-files/w25q32fv%20revj%2006032016.pdf?__locale=en
#define W25Q32FV {\
    .total_size = (1 << 22), /* 4 MiB */ \
    .start_up_time_us = 5000, \
    .manufacturer_id = 0xef, \
    .memory_type = 0x40, \
    .capacity = 0x16, \
    .max_clock_speed_mhz = 104, \
    .quad_enable_bit_mask = 0x00, \
    .has_sector_protection = false, \
    .supports_fast_read = true, \
    .supports_qspi = false, \
    .supports_qspi_writes = false, \
    .write_status_register_split = false, \
    .single_status_byte = false, \
}

// Settings for the ISSI IS25LP128F 16MiB SPI flash.
// Datasheet: http://www.issi.com/WW/pdf/25LP-WP128F.pdf
#define IS25LP128F {\
    .total_size = (1 << 24), /* 16 MiB */ \
    .start_up_time_us = 10000, \
    .manufacturer_id = 0x9d, \
    .memory_type = 0x60, \
    .capacity = 0x18, \
    .max_clock_speed_mhz = 133, \
    .quad_enable_bit_mask = 0x02, \
    .has_sector_protection = true, \
    .supports_fast_read = true, \
    .supports_qspi = true, \
    .supports_qspi_writes = true, \
    .write_status_register_split = false, \
    .single_status_byte = true, \
}
#endif  // MICROPY_INCLUDED_ATMEL_SAMD_EXTERNAL_FLASH_DEVICES_H<|MERGE_RESOLUTION|>--- conflicted
+++ resolved
@@ -435,23 +435,15 @@
     .single_status_byte = false, \
 }
 
-<<<<<<< HEAD
-// Everspin MRAM
-=======
 // Settings for the Everspin MR20H40 / MR25H40 magnetic non-volatile RAM
 // Datasheet: https://www.everspin.com/supportdocs/MR25H40CDFR
->>>>>>> 6c4decd4
 #define MR2xH40 {\
     .total_size = (1 << 22), /* 4 MiB */ \
     .start_up_time_us = 10000, \
     .manufacturer_id = 0xef, /*no JDEC*/ \
     .memory_type = 0x40, /*no JDEC*/ \
     .capacity = 0x14, /*no JDEC*/ \
-<<<<<<< HEAD
-    .max_clock_speed_mhz = 40, \
-=======
     .max_clock_speed_mhz = 10, \
->>>>>>> 6c4decd4
     .quad_enable_bit_mask = 0x00, \
     .has_sector_protection = false, \
     .supports_fast_read = false, \
@@ -459,12 +451,9 @@
     .supports_qspi_writes = false, \
     .write_status_register_split = false, \
     .single_status_byte = true, \
-<<<<<<< HEAD
-=======
     .no_ready_bit = true, \
     .no_erase_cmd = true, \
     .no_reset_cmd = true, \
->>>>>>> 6c4decd4
 }
 
 // Settings for the Macronix MX25L1606 2MiB SPI flash.
