--- conflicted
+++ resolved
@@ -7,11 +7,7 @@
 msgstr ""
 "Project-Id-Version: \n"
 "Report-Msgid-Bugs-To: \n"
-<<<<<<< HEAD
-"POT-Creation-Date: 2019-08-20 13:01-0400\n"
-=======
-"POT-Creation-Date: 2019-08-21 14:18-0400\n"
->>>>>>> 18f441ae
+"POT-Creation-Date: 2019-08-22 15:20-0400\n"
 "PO-Revision-Date: 2018-08-24 22:56-0500\n"
 "Last-Translator: \n"
 "Language-Team: \n"
@@ -338,17 +334,17 @@
 msgid "Buffer incorrect size. Should be %d bytes."
 msgstr "Tamaño de buffer incorrecto. Debe ser de %d bytes."
 
-#: ports/nrf/common-hal/audiopwmio/PWMAudioOut.c
-#, c-format
-msgid "Buffer length %d too big. It must be less than %d"
-msgstr ""
-
 #: shared-bindings/displayio/Display.c
 msgid "Buffer is not a bytearray."
 msgstr ""
 
 #: shared-bindings/displayio/Display.c
 msgid "Buffer is too small"
+msgstr ""
+
+#: ports/nrf/common-hal/audiopwmio/PWMAudioOut.c
+#, c-format
+msgid "Buffer length %d too big. It must be less than %d"
 msgstr ""
 
 #: shared-bindings/bitbangio/I2C.c shared-bindings/busio/I2C.c
@@ -1354,9 +1350,6 @@
 msgstr "valor pull no soportado."
 
 #: ports/nrf/common-hal/bleio/Characteristic.c
-msgid "Value length  required fixed length"
-msgstr ""
-
 #: ports/nrf/common-hal/bleio/Descriptor.c
 msgid "Value length != required fixed length"
 msgstr ""
