# SOME DESCRIPTIVE TITLE.
# Copyright (C) YEAR THE PACKAGE'S COPYRIGHT HOLDER
# This file is distributed under the same license as the PACKAGE package.
# FIRST AUTHOR <EMAIL@ADDRESS>, YEAR.
#
#, fuzzy
msgid ""
msgstr ""
"Project-Id-Version: PACKAGE VERSION\n"
"Report-Msgid-Bugs-To: \n"
<<<<<<< HEAD
"POT-Creation-Date: 2018-10-05 15:18-0700\n"
=======
"POT-Creation-Date: 2018-10-07 02:07+0300\n"
>>>>>>> e9aefccd
"PO-Revision-Date: 2018-10-02 21:14-0000\n"
"Last-Translator: \n"
"Language-Team: \n"
"Language: pt_BR\n"
"MIME-Version: 1.0\n"
"Content-Type: text/plain; charset=UTF-8\n"
"Content-Transfer-Encoding: 8bit\n"

#: extmod/machine_i2c.c:299
msgid "invalid I2C peripheral"
msgstr "periférico I2C inválido"

#: extmod/machine_i2c.c:340 extmod/machine_i2c.c:354 extmod/machine_i2c.c:368
#: extmod/machine_i2c.c:392
msgid "I2C operation not supported"
msgstr "I2C operação não suportada"

#: extmod/machine_mem.c:45 ports/unix/modmachine.c:53
#, c-format
msgid "address %08x is not aligned to %d bytes"
msgstr "endereço %08x não está alinhado com %d bytes"

#: extmod/machine_spi.c:57
msgid "invalid SPI peripheral"
msgstr "periférico SPI inválido"

#: extmod/machine_spi.c:124
msgid "buffers must be the same length"
msgstr "buffers devem ser o mesmo tamanho"

#: extmod/machine_spi.c:207
msgid "bits must be 8"
msgstr "bits devem ser 8"

#: extmod/machine_spi.c:210
msgid "firstbit must be MSB"
msgstr "firstbit devem ser MSB"

#: extmod/machine_spi.c:215
msgid "must specify all of sck/mosi/miso"
msgstr "deve especificar todos sck/mosi/miso"

#: extmod/modframebuf.c:299
msgid "invalid format"
msgstr "formato inválido"

#: extmod/modubinascii.c:38 extmod/moduhashlib.c:102
msgid "a bytes-like object is required"
msgstr ""

#: extmod/modubinascii.c:90
msgid "odd-length string"
msgstr ""

#: extmod/modubinascii.c:101
msgid "non-hex digit found"
msgstr ""

#: extmod/modubinascii.c:169
msgid "incorrect padding"
msgstr "preenchimento incorreto"

#: extmod/moductypes.c:122
msgid "syntax error in uctypes descriptor"
msgstr ""

#: extmod/moductypes.c:219
msgid "Cannot unambiguously get sizeof scalar"
msgstr ""

#: extmod/moductypes.c:397
msgid "struct: no fields"
msgstr "struct: sem campos"

#: extmod/moductypes.c:530
msgid "struct: cannot index"
msgstr "struct: não pode indexar"

#: extmod/moductypes.c:544
msgid "struct: index out of range"
msgstr "struct: índice fora do intervalo"

#: extmod/moduheapq.c:38
msgid "heap must be a list"
msgstr "heap deve ser uma lista"

#: extmod/moduheapq.c:86 extmod/modutimeq.c:147 extmod/modutimeq.c:172
msgid "empty heap"
msgstr "heap vazia"

#: extmod/modujson.c:281
msgid "syntax error in JSON"
msgstr "erro de sintaxe no JSON"

#: extmod/modure.c:161
msgid "Splitting with sub-captures"
msgstr ""

#: extmod/modure.c:207
msgid "Error in regex"
msgstr "Erro no regex"

#: extmod/modussl_axtls.c:81
msgid "invalid key"
msgstr "chave inválida"

#: extmod/modussl_axtls.c:87
msgid "invalid cert"
msgstr "certificado inválido"

#: extmod/modutimeq.c:131
msgid "queue overflow"
msgstr "estouro de fila"

#: extmod/moduzlib.c:98
msgid "compression header"
msgstr ""

#: extmod/uos_dupterm.c:120
msgid "invalid dupterm index"
msgstr "Índice de dupterm inválido"

#: extmod/vfs_fat.c:426 py/moduerrno.c:150
msgid "Read-only filesystem"
msgstr "Sistema de arquivos somente leitura"

#: extmod/vfs_posix_file.c:48 ports/unix/file.c:50 py/objstringio.c:43
msgid "I/O operation on closed file"
msgstr "Operação I/O no arquivo fechado"

#: lib/embed/abort_.c:8
msgid "abort() called"
msgstr "abort() chamado"

#: lib/netutils/netutils.c:83
msgid "invalid arguments"
msgstr "argumentos inválidos"

#: lib/utils/pyexec.c:97 py/builtinimport.c:253
msgid "script compilation not supported"
msgstr "compilação de script não suportada"

#: main.c:143
msgid " output:\n"
msgstr " saída:\n"

#: main.c:157 main.c:230
msgid ""
"Auto-reload is on. Simply save files over USB to run them or enter REPL to "
"disable.\n"
msgstr ""

#: main.c:159
msgid "Running in safe mode! Auto-reload is off.\n"
msgstr "Rodando em modo seguro! Atualização automática está desligada.\n"

#: main.c:161 main.c:232
msgid "Auto-reload is off.\n"
msgstr "A atualização automática está desligada.\n"

#: main.c:175
msgid "Running in safe mode! Not running saved code.\n"
msgstr "Rodando em modo seguro! Não está executando o código salvo.\n"

#: main.c:191
msgid "WARNING: Your code filename has two extensions\n"
msgstr "AVISO: Seu arquivo de código tem duas extensões\n"

#: main.c:239
msgid "You requested starting safe mode by "
msgstr "Você solicitou o início do modo de segurança"

#: main.c:242
msgid "To exit, please reset the board without "
msgstr "Para sair, por favor, reinicie a placa sem "

#: main.c:249
msgid ""
"You are running in safe mode which means something really bad happened.\n"
msgstr ""

#: main.c:251
msgid "Looks like our core CircuitPython code crashed hard. Whoops!\n"
msgstr ""

#: main.c:252
msgid "Please file an issue here with the contents of your CIRCUITPY drive:\n"
msgstr ""

#: main.c:255
msgid ""
"The microcontroller's power dipped. Please make sure your power supply "
"provides\n"
msgstr ""

#: main.c:256
msgid ""
"enough power for the whole circuit and press reset (after ejecting "
"CIRCUITPY).\n"
msgstr ""

#: main.c:260
msgid "Press any key to enter the REPL. Use CTRL-D to reload."
msgstr ""

#: main.c:416
msgid "soft reboot\n"
msgstr ""

#: ports/atmel-samd/audio_dma.c:209
#: ports/atmel-samd/common-hal/audiobusio/PDMIn.c:361
msgid "All sync event channels in use"
msgstr ""

#: ports/atmel-samd/bindings/samd/Clock.c:135
msgid "calibration is read only"
msgstr "Calibração é somente leitura"

#: ports/atmel-samd/bindings/samd/Clock.c:137
msgid "calibration is out of range"
msgstr "Calibração está fora do intervalo"

#: ports/atmel-samd/board_busses.c:59 ports/nrf/board_busses.c:39
msgid "No default I2C bus"
msgstr "Nenhum barramento I2C padrão"

#: ports/atmel-samd/board_busses.c:85 ports/nrf/board_busses.c:64
msgid "No default SPI bus"
msgstr "Nenhum barramento SPI padrão"

#: ports/atmel-samd/board_busses.c:112 ports/nrf/board_busses.c:91
msgid "No default UART bus"
msgstr "Nenhum barramento UART padrão"

#: ports/atmel-samd/common-hal/analogio/AnalogIn.c:63
#: ports/nrf/common-hal/analogio/AnalogIn.c:39
msgid "Pin does not have ADC capabilities"
msgstr "O pino não tem recursos de ADC"

#: ports/atmel-samd/common-hal/analogio/AnalogOut.c:49
msgid "No DAC on chip"
msgstr "Nenhum DAC no chip"

#: ports/atmel-samd/common-hal/analogio/AnalogOut.c:56
msgid "AnalogOut not supported on given pin"
msgstr "Saída analógica não suportada no pino fornecido"

#: ports/atmel-samd/common-hal/audiobusio/I2SOut.c:147
#: ports/atmel-samd/common-hal/audiobusio/I2SOut.c:150
msgid "Invalid bit clock pin"
msgstr "Pino de bit clock inválido"

#: ports/atmel-samd/common-hal/audiobusio/I2SOut.c:153
msgid "Bit clock and word select must share a clock unit"
msgstr ""

#: ports/atmel-samd/common-hal/audiobusio/I2SOut.c:156
#: ports/atmel-samd/common-hal/audiobusio/PDMIn.c:130
msgid "Invalid data pin"
msgstr "Pino de dados inválido"

#: ports/atmel-samd/common-hal/audiobusio/I2SOut.c:169
#: ports/atmel-samd/common-hal/audiobusio/I2SOut.c:174
#: ports/atmel-samd/common-hal/audiobusio/PDMIn.c:145
#: ports/atmel-samd/common-hal/audiobusio/PDMIn.c:150
msgid "Serializer in use"
msgstr "Serializer em uso"

#: ports/atmel-samd/common-hal/audiobusio/I2SOut.c:230
msgid "Clock unit in use"
msgstr "Unidade de Clock em uso"

#: ports/atmel-samd/common-hal/audiobusio/I2SOut.c:240
#: ports/atmel-samd/common-hal/audiobusio/PDMIn.c:172
msgid "Unable to find free GCLK"
msgstr "Não é possível encontrar GCLK livre"

#: ports/atmel-samd/common-hal/audiobusio/I2SOut.c:254
msgid "Too many channels in sample."
msgstr "Muitos canais na amostra."

#: ports/atmel-samd/common-hal/audiobusio/I2SOut.c:305
#: ports/atmel-samd/common-hal/audioio/AudioOut.c:339
msgid "No DMA channel found"
msgstr "Nenhum canal DMA encontrado"

#: ports/atmel-samd/common-hal/audiobusio/I2SOut.c:308
#: ports/atmel-samd/common-hal/audioio/AudioOut.c:341
msgid "Unable to allocate buffers for signed conversion"
msgstr "Não é possível alocar buffers para conversão assinada"

#: ports/atmel-samd/common-hal/audiobusio/PDMIn.c:109
msgid "Invalid clock pin"
msgstr "Pino do Clock inválido"

#: ports/atmel-samd/common-hal/audiobusio/PDMIn.c:134
msgid "Only 8 or 16 bit mono with "
msgstr ""

#: ports/atmel-samd/common-hal/audiobusio/PDMIn.c:167
msgid "sampling rate out of range"
msgstr "Taxa de amostragem fora do intervalo"

#: ports/atmel-samd/common-hal/audioio/AudioOut.c:69
msgid "DAC already in use"
msgstr "DAC em uso"

#: ports/atmel-samd/common-hal/audioio/AudioOut.c:73
msgid "Right channel unsupported"
msgstr "Canal direito não suportado"

#: ports/atmel-samd/common-hal/audioio/AudioOut.c:76
#: ports/atmel-samd/common-hal/pulseio/PWMOut.c:116
#: ports/atmel-samd/common-hal/touchio/TouchIn.c:65
msgid "Invalid pin"
msgstr "Pino inválido"

#: ports/atmel-samd/common-hal/audioio/AudioOut.c:84
msgid "Invalid pin for left channel"
msgstr "Pino inválido para canal esquerdo"

#: ports/atmel-samd/common-hal/audioio/AudioOut.c:88
msgid "Invalid pin for right channel"
msgstr "Pino inválido para canal direito"

#: ports/atmel-samd/common-hal/audioio/AudioOut.c:91
msgid "Cannot output both channels on the same pin"
msgstr ""

#: ports/atmel-samd/common-hal/audioio/AudioOut.c:176
#: ports/atmel-samd/common-hal/pulseio/PWMOut.c:189
#: ports/atmel-samd/common-hal/pulseio/PulseOut.c:110
msgid "All timers in use"
msgstr "Todos os temporizadores em uso"

#: ports/atmel-samd/common-hal/audioio/AudioOut.c:218
msgid "All event channels in use"
msgstr "Todos os canais de eventos em uso"

#: ports/atmel-samd/common-hal/audioio/AudioOut.c:297
#, c-format
msgid "Sample rate too high. It must be less than %d"
msgstr "Taxa de amostragem muito alta. Deve ser menor que %d"

#: ports/atmel-samd/common-hal/busio/I2C.c:71
msgid "Not enough pins available"
msgstr "Não há pinos suficientes disponíveis"

#: ports/atmel-samd/common-hal/busio/I2C.c:78
#: ports/atmel-samd/common-hal/busio/SPI.c:132
#: ports/atmel-samd/common-hal/busio/UART.c:119
#: ports/atmel-samd/common-hal/i2cslave/I2CSlave.c:45
#: ports/nrf/common-hal/busio/I2C.c:81
msgid "Invalid pins"
msgstr "Pinos inválidos"

#: ports/atmel-samd/common-hal/busio/I2C.c:101
msgid "SDA or SCL needs a pull up"
msgstr "SDA ou SCL precisa de um pull up"

#: ports/atmel-samd/common-hal/busio/I2C.c:121
msgid "Unsupported baudrate"
msgstr "Taxa de transmissão não suportada"

#: ports/atmel-samd/common-hal/busio/UART.c:66
msgid "bytes > 8 bits not supported"
msgstr "bytes > 8 bits não suportado"

#: ports/atmel-samd/common-hal/busio/UART.c:72
#: ports/nrf/common-hal/busio/UART.c:82
msgid "tx and rx cannot both be None"
msgstr "TX e RX não podem ser ambos"

#: ports/atmel-samd/common-hal/busio/UART.c:145
#: ports/nrf/common-hal/busio/UART.c:115
msgid "Failed to allocate RX buffer"
msgstr "Falha ao alocar buffer RX"

#: ports/atmel-samd/common-hal/busio/UART.c:153
msgid "Could not initialize UART"
msgstr "Não foi possível inicializar o UART"

#: ports/atmel-samd/common-hal/busio/UART.c:240
#: ports/nrf/common-hal/busio/UART.c:149
msgid "No RX pin"
msgstr "Nenhum pino RX"

#: ports/atmel-samd/common-hal/busio/UART.c:294
#: ports/nrf/common-hal/busio/UART.c:195
msgid "No TX pin"
msgstr "Nenhum pino TX"

#: ports/atmel-samd/common-hal/digitalio/DigitalInOut.c:170
#: ports/nrf/common-hal/digitalio/DigitalInOut.c:142
msgid "Cannot get pull while in output mode"
msgstr ""

#: ports/atmel-samd/common-hal/microcontroller/__init__.c:74
#: ports/esp8266/common-hal/microcontroller/__init__.c:64
msgid "Cannot reset into bootloader because no bootloader is present."
msgstr ""

#: ports/atmel-samd/common-hal/pulseio/PWMOut.c:120
#: ports/atmel-samd/common-hal/pulseio/PWMOut.c:369
#: ports/nrf/common-hal/pulseio/PWMOut.c:227
msgid "Invalid PWM frequency"
msgstr "Frequência PWM inválida"

#: ports/atmel-samd/common-hal/pulseio/PWMOut.c:187
msgid "All timers for this pin are in use"
msgstr "Todos os temporizadores para este pino estão em uso"

#: ports/atmel-samd/common-hal/pulseio/PulseIn.c:110
msgid "No hardware support on pin"
msgstr "Nenhum suporte de hardware no pino"

#: ports/atmel-samd/common-hal/pulseio/PulseIn.c:113
msgid "EXTINT channel already in use"
msgstr "Canal EXTINT em uso"

#: ports/atmel-samd/common-hal/pulseio/PulseIn.c:118
#: ports/esp8266/common-hal/pulseio/PulseIn.c:86
#, c-format
msgid "Failed to allocate RX buffer of %d bytes"
msgstr "Falha ao alocar buffer RX de %d bytes"

#: ports/atmel-samd/common-hal/pulseio/PulseIn.c:205
#: ports/esp8266/common-hal/pulseio/PulseIn.c:151
msgid "pop from an empty PulseIn"
msgstr ""

#: ports/atmel-samd/common-hal/pulseio/PulseIn.c:237
#: ports/esp8266/common-hal/pulseio/PulseIn.c:182 py/obj.c:420
msgid "index out of range"
msgstr "Índice fora do intervalo"

#: ports/atmel-samd/common-hal/pulseio/PulseOut.c:178
msgid "Another send is already active"
msgstr "Outro envio já está ativo"

#: ports/atmel-samd/common-hal/rotaryio/IncrementalEncoder.c:38
msgid "Both pins must support hardware interrupts"
msgstr "Ambos os pinos devem suportar interrupções de hardware"

#: ports/atmel-samd/common-hal/rotaryio/IncrementalEncoder.c:46
msgid "A hardware interrupt channel is already in use"
msgstr "Um canal de interrupção de hardware já está em uso"

#: ports/atmel-samd/common-hal/rtc/RTC.c:101
msgid "calibration value out of range +/-127"
msgstr "Valor de calibração fora do intervalo +/- 127"

#: ports/atmel-samd/common-hal/storage/__init__.c:48
msgid "Cannot remount '/' when USB is active."
msgstr "Não é possível remontar '/' enquanto o USB estiver ativo."

#: ports/atmel-samd/common-hal/touchio/TouchIn.c:75
msgid "No free GCLKs"
msgstr "Não há GCLKs livre"

#: ports/atmel-samd/common-hal/usb_hid/Device.c:78
#: ports/nrf/common-hal/usb_hid/Device.c:45
#, c-format
msgid "Buffer incorrect size. Should be %d bytes."
msgstr "Buffer de tamanho incorreto. Deve ser %d bytes."

#: ports/atmel-samd/common-hal/usb_hid/Device.c:82
#: ports/nrf/common-hal/usb_hid/Device.c:53
msgid "USB Busy"
msgstr "USB ocupada"

#: ports/atmel-samd/common-hal/usb_hid/Device.c:82
#: ports/nrf/common-hal/usb_hid/Device.c:59
msgid "USB Error"
msgstr "Erro na USB"

#: ports/esp8266/common-hal/analogio/AnalogIn.c:43
msgid "Pin %q does not have ADC capabilities"
msgstr "Pino %q não tem recursos de ADC"

#: ports/esp8266/common-hal/analogio/AnalogOut.c:39
msgid "No hardware support for analog out."
msgstr "Nenhum suporte de hardware para saída analógica."

#: ports/esp8266/common-hal/busio/SPI.c:72
msgid "Pins not valid for SPI"
msgstr "Pinos não válidos para SPI"

#: ports/esp8266/common-hal/busio/UART.c:45
msgid "Only tx supported on UART1 (GPIO2)."
msgstr "Apenas TX suportado no UART1 (GPIO2)."

#: ports/esp8266/common-hal/busio/UART.c:67 ports/esp8266/machine_uart.c:108
msgid "invalid data bits"
msgstr "Bits de dados inválidos"

#: ports/esp8266/common-hal/busio/UART.c:91 ports/esp8266/machine_uart.c:144
msgid "invalid stop bits"
msgstr "Bits de parada inválidos"

#: ports/esp8266/common-hal/digitalio/DigitalInOut.c:200
msgid "ESP8266 does not support pull down."
msgstr "ESP8266 não suporta pull down."

#: ports/esp8266/common-hal/digitalio/DigitalInOut.c:210
msgid "GPIO16 does not support pull up."
msgstr "GPIO16 não suporta pull up."

#: ports/esp8266/common-hal/microcontroller/__init__.c:66
msgid "ESP8226 does not support safe mode."
msgstr "O ESP8226 não suporta o modo de segurança."

#: ports/esp8266/common-hal/pulseio/PWMOut.c:54
#: ports/esp8266/common-hal/pulseio/PWMOut.c:113
#, c-format
msgid "Maximum PWM frequency is %dhz."
msgstr "A frequência máxima PWM é de %dhz."

#: ports/esp8266/common-hal/pulseio/PWMOut.c:57
#: ports/esp8266/common-hal/pulseio/PWMOut.c:116
msgid "Minimum PWM frequency is 1hz."
msgstr "A frequência mínima PWM é de 1hz"

#: ports/esp8266/common-hal/pulseio/PWMOut.c:68
#, c-format
msgid "Multiple PWM frequencies not supported. PWM already set to %dhz."
msgstr "Múltiplas frequências PWM não suportadas. PWM já definido para %dhz."

#: ports/esp8266/common-hal/pulseio/PWMOut.c:77 ports/esp8266/machine_pwm.c:70
#, c-format
msgid "PWM not supported on pin %d"
msgstr "PWM não suportado no pino %d"

#: ports/esp8266/common-hal/pulseio/PulseIn.c:78
msgid "No PulseIn support for %q"
msgstr "Não há suporte para PulseIn no pino %q"

#: ports/esp8266/common-hal/storage/__init__.c:34
msgid "Unable to remount filesystem"
msgstr "Não é possível remontar o sistema de arquivos"

#: ports/esp8266/common-hal/storage/__init__.c:38
msgid "Use esptool to erase flash and re-upload Python instead"
msgstr "Use o esptool para apagar o flash e recarregar o Python"

#: ports/esp8266/esp_mphal.c:154
msgid "C-level assert"
msgstr ""

#: ports/esp8266/machine_adc.c:57
#, c-format
msgid "not a valid ADC Channel: %d"
msgstr "não é um canal ADC válido: %d"

#: ports/esp8266/machine_hspi.c:131 ports/esp8266/machine_hspi.c:137
msgid "impossible baudrate"
msgstr "taxa de transmissão impossível"

#: ports/esp8266/machine_pin.c:129
msgid "expecting a pin"
msgstr "esperando um pino"

#: ports/esp8266/machine_pin.c:284
msgid "Pin(16) doesn't support pull"
msgstr "Pino (16) não suporta pull"

#: ports/esp8266/machine_pin.c:323
msgid "invalid pin"
msgstr "Pino inválido"

#: ports/esp8266/machine_pin.c:389
msgid "pin does not have IRQ capabilities"
msgstr "Pino não tem recursos de IRQ"

#: ports/esp8266/machine_rtc.c:185
msgid "buffer too long"
msgstr "buffer muito longo"

#: ports/esp8266/machine_rtc.c:209 ports/esp8266/machine_rtc.c:223
#: ports/esp8266/machine_rtc.c:246
msgid "invalid alarm"
msgstr "Alarme inválido"

#: ports/esp8266/machine_uart.c:169
#, c-format
msgid "UART(%d) does not exist"
msgstr "UART(%d) não existe"

#: ports/esp8266/machine_uart.c:219
msgid "UART(1) can't read"
msgstr "UART(1) não pode ler"

#: ports/esp8266/modesp.c:119
msgid "len must be multiple of 4"
msgstr "len deve ser múltiplo de 4"

#: ports/esp8266/modesp.c:274
#, c-format
msgid "memory allocation failed, allocating %u bytes for native code"
msgstr "alocação de memória falhou, alocando %u bytes para código nativo"

#: ports/esp8266/modesp.c:317
msgid "flash location must be below 1MByte"
msgstr "o local do flash deve estar abaixo de 1 MByte"

#: ports/esp8266/modmachine.c:63
msgid "frequency can only be either 80Mhz or 160MHz"
msgstr "A frequência só pode ser 80Mhz ou 160MHz"

#: ports/esp8266/modnetwork.c:61
msgid "AP required"
msgstr "AP requerido"

#: ports/esp8266/modnetwork.c:61
msgid "STA required"
msgstr "STA requerido"

#: ports/esp8266/modnetwork.c:87
msgid "Cannot update i/f status"
msgstr "Não é possível atualizar o status i/f"

#: ports/esp8266/modnetwork.c:142
msgid "Cannot set STA config"
msgstr "Não é possível definir a configuração STA"

#: ports/esp8266/modnetwork.c:144
msgid "Cannot connect to AP"
msgstr "Não é possível conectar-se ao AP"

#: ports/esp8266/modnetwork.c:152
msgid "Cannot disconnect from AP"
msgstr "Não é possível desconectar do AP"

#: ports/esp8266/modnetwork.c:173
msgid "unknown status param"
msgstr "parâmetro de status desconhecido"

#: ports/esp8266/modnetwork.c:222
msgid "STA must be active"
msgstr "STA deve estar ativo"

#: ports/esp8266/modnetwork.c:239
msgid "scan failed"
msgstr "varredura falhou"

#: ports/esp8266/modnetwork.c:306
msgid "wifi_set_ip_info() failed"
msgstr "wifi_set_ip_info() falhou"

#: ports/esp8266/modnetwork.c:319
msgid "either pos or kw args are allowed"
msgstr "pos ou kw args são permitidos"

#: ports/esp8266/modnetwork.c:329
msgid "can't get STA config"
msgstr "não pode obter a configuração STA"

#: ports/esp8266/modnetwork.c:331
msgid "can't get AP config"
msgstr "não pode obter configuração de AP"

#: ports/esp8266/modnetwork.c:346
msgid "invalid buffer length"
msgstr "comprimento de buffer inválido"

#: ports/esp8266/modnetwork.c:405
msgid "can't set STA config"
msgstr "não é possível definir a configuração STA"

#: ports/esp8266/modnetwork.c:407
msgid "can't set AP config"
msgstr "não é possível definir a configuração do AP"

#: ports/esp8266/modnetwork.c:416
msgid "can query only one param"
msgstr "pode consultar apenas um parâmetro"

#: ports/esp8266/modnetwork.c:469
msgid "unknown config param"
msgstr "parâmetro configuração desconhecido"

#: ports/nrf/common-hal/analogio/AnalogOut.c:37
msgid "AnalogOut functionality not supported"
msgstr "Funcionalidade AnalogOut não suportada"

#: ports/nrf/common-hal/busio/I2C.c:95
msgid "All I2C peripherals are in use"
msgstr "Todos os periféricos I2C estão em uso"

#: ports/nrf/common-hal/busio/SPI.c:115
msgid "All SPI peripherals are in use"
<<<<<<< HEAD
msgstr ""
=======
msgstr "Todos os periféricos SPI estão em uso"
>>>>>>> e9aefccd

#: ports/nrf/common-hal/busio/UART.c:48
#, c-format
msgid "error = 0x%08lX"
msgstr "erro = 0x%08lX"

#: ports/nrf/common-hal/busio/UART.c:86
#, fuzzy
msgid "Invalid buffer size"
msgstr "Arquivo inválido"

#: ports/nrf/common-hal/busio/UART.c:90
#, fuzzy
msgid "Odd parity is not supported"
msgstr "I2C operação não suportada"

#: ports/nrf/common-hal/busio/UART.c:322 ports/nrf/common-hal/busio/UART.c:326
#: ports/nrf/common-hal/busio/UART.c:331 ports/nrf/common-hal/busio/UART.c:336
#: ports/nrf/common-hal/busio/UART.c:342 ports/nrf/common-hal/busio/UART.c:347
#: ports/nrf/common-hal/busio/UART.c:352 ports/nrf/common-hal/busio/UART.c:356
#: ports/nrf/common-hal/busio/UART.c:364
msgid "busio.UART not available"
msgstr "busio.UART não disponível"

#: ports/nrf/common-hal/microcontroller/Processor.c:49
#, c-format
msgid "Can not get temperature. status: 0x%02x"
msgstr "Não pode obter a temperatura. status: 0x%02x"

#: ports/nrf/drivers/bluetooth/ble_drv.c:199
msgid "Cannot apply GAP parameters."
msgstr "Não é possível aplicar parâmetros GAP."

#: ports/nrf/drivers/bluetooth/ble_drv.c:213
msgid "Cannot set PPCP parameters."
msgstr "Não é possível definir parâmetros PPCP."

#: ports/nrf/drivers/bluetooth/ble_drv.c:245
msgid "Can not query for the device address."
msgstr "Não é possível consultar o endereço do dispositivo."

#: ports/nrf/drivers/bluetooth/ble_drv.c:264
msgid "Can not add Vendor Specific 128-bit UUID."
msgstr "Não é possível adicionar o UUID de 128 bits específico do fornecedor."

#: ports/nrf/drivers/bluetooth/ble_drv.c:284
#: ports/nrf/drivers/bluetooth/ble_drv.c:298
msgid "Can not add Service."
msgstr "Não é possível adicionar o serviço."

#: ports/nrf/drivers/bluetooth/ble_drv.c:373
msgid "Can not add Characteristic."
msgstr "Não é possível adicionar Característica."

#: ports/nrf/drivers/bluetooth/ble_drv.c:400
msgid "Can not apply device name in the stack."
msgstr "Não é possível aplicar o nome do dispositivo na pilha."

#: ports/nrf/drivers/bluetooth/ble_drv.c:464
#: ports/nrf/drivers/bluetooth/ble_drv.c:514
msgid "Can not encode UUID, to check length."
msgstr ""

#: ports/nrf/drivers/bluetooth/ble_drv.c:470
#: ports/nrf/drivers/bluetooth/ble_drv.c:520
msgid "Can encode UUID into the advertisement packet."
msgstr "Pode codificar o UUID no pacote de anúncios."

#: ports/nrf/drivers/bluetooth/ble_drv.c:545
msgid "Can not fit data into the advertisement packet."
msgstr "Não é possível ajustar dados no pacote de anúncios."

#: ports/nrf/drivers/bluetooth/ble_drv.c:558
#: ports/nrf/drivers/bluetooth/ble_drv.c:604
#, c-format
msgid "Can not apply advertisement data. status: 0x%02x"
msgstr "Não é possível aplicar dados de anúncio. status: 0x%02x"

#: ports/nrf/drivers/bluetooth/ble_drv.c:614
#, c-format
msgid "Can not start advertisement. status: 0x%02x"
msgstr "Não é possível iniciar o anúncio. status: 0x%02x"

#: ports/nrf/drivers/bluetooth/ble_drv.c:631
#, c-format
msgid "Can not stop advertisement. status: 0x%02x"
msgstr "Não pode parar propaganda. status: 0x%02x"

#: ports/nrf/drivers/bluetooth/ble_drv.c:650
#: ports/nrf/drivers/bluetooth/ble_drv.c:726
#, c-format
msgid "Can not read attribute value. status: 0x%02x"
msgstr "Não é possível ler o valor do atributo. status: 0x%02x"

#: ports/nrf/drivers/bluetooth/ble_drv.c:667
#: ports/nrf/drivers/bluetooth/ble_drv.c:756
#, c-format
msgid "Can not write attribute value. status: 0x%02x"
msgstr "Não é possível gravar o valor do atributo. status: 0x%02x"

#: ports/nrf/drivers/bluetooth/ble_drv.c:691
#, c-format
msgid "Can not notify attribute value. status: 0x%02x"
msgstr ""

#: ports/nrf/drivers/bluetooth/ble_drv.c:784
#, c-format
msgid "Can not start scanning. status: 0x%02x"
msgstr ""

#: ports/nrf/drivers/bluetooth/ble_drv.c:829
#, c-format
msgid "Can not connect. status: 0x%02x"
msgstr ""

#: ports/nrf/modules/ubluepy/ubluepy_characteristic.c:68
#: ports/nrf/modules/ubluepy/ubluepy_service.c:80
#: ports/nrf/modules/ubluepy/ubluepy_service.c:132
#: ports/nrf/modules/ubluepy/ubluepy_uuid.c:137
msgid "Invalid UUID parameter"
msgstr "Parâmetro UUID inválido"

#: ports/nrf/modules/ubluepy/ubluepy_service.c:73
msgid "Invalid Service type"
msgstr "Tipo de serviço inválido"

#: ports/nrf/modules/ubluepy/ubluepy_uuid.c:127
msgid "Invalid UUID string length"
msgstr ""

#: ports/unix/modffi.c:138
msgid "Unknown type"
msgstr "Tipo desconhecido"

#: ports/unix/modffi.c:207 ports/unix/modffi.c:265
msgid "Error in ffi_prep_cif"
msgstr "Erro no ffi_prep_cif"

#: ports/unix/modffi.c:270
msgid "ffi_prep_closure_loc"
msgstr "ffi_prep_closure_loc"

#: ports/unix/modffi.c:413
msgid "Don't know how to pass object to native function"
msgstr "Não sabe como passar o objeto para a função nativa"

#: ports/unix/modusocket.c:474
#, c-format
msgid "[addrinfo error %d]"
msgstr ""

#: py/argcheck.c:44
msgid "function does not take keyword arguments"
msgstr "função não aceita argumentos de palavras-chave"

#: py/argcheck.c:54 py/bc.c:85 py/objnamedtuple.c:104
#, c-format
msgid "function takes %d positional arguments but %d were given"
msgstr "função leva %d argumentos posicionais, mas apenas %d foram passadas"

#: py/argcheck.c:64
#, c-format
msgid "function missing %d required positional arguments"
msgstr "função ausente %d requer argumentos posicionais"

#: py/argcheck.c:72
#, c-format
msgid "function expected at most %d arguments, got %d"
msgstr "função esperada na maioria dos %d argumentos, obteve %d"

#: py/argcheck.c:97
msgid "'%q' argument required"
msgstr "'%q' argumento(s) requerido(s)"

#: py/argcheck.c:122
msgid "extra positional arguments given"
msgstr "argumentos extra posicionais passados"

#: py/argcheck.c:130
msgid "extra keyword arguments given"
msgstr "argumentos extras de palavras-chave passados"

#: py/argcheck.c:142
msgid "argument num/types mismatch"
msgstr ""

#: py/argcheck.c:147
msgid "keyword argument(s) not yet implemented - use normal args instead"
msgstr ""

#: py/bc.c:88 py/objnamedtuple.c:108
msgid "%q() takes %d positional arguments but %d were given"
msgstr ""

#: py/bc.c:197 py/bc.c:215
msgid "unexpected keyword argument"
msgstr ""

#: py/bc.c:199
msgid "keywords must be strings"
msgstr ""

#: py/bc.c:206 py/objnamedtuple.c:138
msgid "function got multiple values for argument '%q'"
msgstr ""

#: py/bc.c:218 py/objnamedtuple.c:130
msgid "unexpected keyword argument '%q'"
msgstr ""

#: py/bc.c:244
#, c-format
msgid "function missing required positional argument #%d"
msgstr ""

#: py/bc.c:260
msgid "function missing required keyword argument '%q'"
msgstr ""

#: py/bc.c:269
msgid "function missing keyword-only argument"
msgstr ""

#: py/binary.c:112
msgid "bad typecode"
msgstr ""

#: py/builtinevex.c:99
msgid "bad compile mode"
msgstr ""

#: py/builtinimport.c:338
msgid "cannot perform relative import"
msgstr ""

#: py/builtinimport.c:422 py/builtinimport.c:534
msgid "module not found"
msgstr ""

#: py/builtinimport.c:425 py/builtinimport.c:537
msgid "no module named '%q'"
msgstr ""

#: py/builtinimport.c:512
msgid "relative import"
msgstr ""

#: py/compile.c:397 py/compile.c:542
msgid "can't assign to expression"
msgstr ""

#: py/compile.c:416
msgid "multiple *x in assignment"
msgstr ""

#: py/compile.c:642
msgid "non-default argument follows default argument"
msgstr ""

#: py/compile.c:771 py/compile.c:789
msgid "invalid micropython decorator"
msgstr ""

#: py/compile.c:943
msgid "can't delete expression"
msgstr ""

#: py/compile.c:955
msgid "'break' outside loop"
msgstr ""

#: py/compile.c:958
msgid "'continue' outside loop"
msgstr ""

#: py/compile.c:969
msgid "'return' outside function"
msgstr ""

#: py/compile.c:1169
msgid "identifier redefined as global"
msgstr ""

#: py/compile.c:1185
msgid "no binding for nonlocal found"
msgstr ""

#: py/compile.c:1188
msgid "identifier redefined as nonlocal"
msgstr ""

#: py/compile.c:1197
msgid "can't declare nonlocal in outer code"
msgstr ""

#: py/compile.c:1542
msgid "default 'except' must be last"
msgstr ""

#: py/compile.c:2095
msgid "*x must be assignment target"
msgstr ""

#: py/compile.c:2193
msgid "super() can't find self"
msgstr ""

#: py/compile.c:2256
msgid "can't have multiple *x"
msgstr ""

#: py/compile.c:2263
msgid "can't have multiple **x"
msgstr ""

#: py/compile.c:2271
msgid "LHS of keyword arg must be an id"
msgstr ""

#: py/compile.c:2287
msgid "non-keyword arg after */**"
msgstr ""

#: py/compile.c:2291
msgid "non-keyword arg after keyword arg"
msgstr ""

#: py/compile.c:2463 py/compile.c:2473 py/compile.c:2712 py/compile.c:2742
#: py/parse.c:1176
msgid "invalid syntax"
msgstr ""

#: py/compile.c:2465
msgid "expecting key:value for dict"
msgstr ""

#: py/compile.c:2475
msgid "expecting just a value for set"
msgstr ""

#: py/compile.c:2600
msgid "'yield' outside function"
msgstr ""

#: py/compile.c:2619
msgid "'await' outside function"
msgstr ""

#: py/compile.c:2774
msgid "name reused for argument"
msgstr ""

#: py/compile.c:2827
msgid "parameter annotation must be an identifier"
msgstr ""

#: py/compile.c:2969 py/compile.c:3137
msgid "return annotation must be an identifier"
msgstr ""

#: py/compile.c:3097
msgid "inline assembler must be a function"
msgstr ""

#: py/compile.c:3134
msgid "unknown type"
msgstr ""

#: py/compile.c:3154
msgid "expecting an assembler instruction"
msgstr ""

#: py/compile.c:3184
msgid "'label' requires 1 argument"
msgstr ""

#: py/compile.c:3190
msgid "label redefined"
msgstr ""

#: py/compile.c:3196
msgid "'align' requires 1 argument"
msgstr ""

#: py/compile.c:3205
msgid "'data' requires at least 2 arguments"
msgstr ""

#: py/compile.c:3212
msgid "'data' requires integer arguments"
msgstr ""

#: py/emitinlinethumb.c:102
msgid "can only have up to 4 parameters to Thumb assembly"
msgstr ""

#: py/emitinlinethumb.c:107 py/emitinlinethumb.c:112
msgid "parameters must be registers in sequence r0 to r3"
msgstr ""

#: py/emitinlinethumb.c:188 py/emitinlinethumb.c:230
#, c-format
msgid "'%s' expects at most r%d"
msgstr ""

#: py/emitinlinethumb.c:197 py/emitinlinextensa.c:162
#, c-format
msgid "'%s' expects a register"
msgstr ""

#: py/emitinlinethumb.c:211
#, c-format
msgid "'%s' expects a special register"
msgstr ""

#: py/emitinlinethumb.c:239
#, c-format
msgid "'%s' expects an FPU register"
msgstr ""

#: py/emitinlinethumb.c:292
#, c-format
msgid "'%s' expects {r0, r1, ...}"
msgstr ""

#: py/emitinlinethumb.c:299 py/emitinlinextensa.c:169
#, c-format
msgid "'%s' expects an integer"
msgstr ""

#: py/emitinlinethumb.c:304
#, c-format
msgid "'%s' integer 0x%x does not fit in mask 0x%x"
msgstr ""

#: py/emitinlinethumb.c:328
#, c-format
msgid "'%s' expects an address of the form [a, b]"
msgstr ""

#: py/emitinlinethumb.c:334 py/emitinlinextensa.c:182
#, c-format
msgid "'%s' expects a label"
msgstr ""

#: py/emitinlinethumb.c:345 py/emitinlinextensa.c:193
msgid "label '%q' not defined"
msgstr ""

#: py/emitinlinethumb.c:806
#, c-format
msgid "unsupported Thumb instruction '%s' with %d arguments"
msgstr ""

#: py/emitinlinethumb.c:810
#, fuzzy
msgid "branch not in range"
msgstr "Calibração está fora do intervalo"

#: py/emitinlinextensa.c:86
msgid "can only have up to 4 parameters to Xtensa assembly"
msgstr ""

#: py/emitinlinextensa.c:91 py/emitinlinextensa.c:96
msgid "parameters must be registers in sequence a2 to a5"
msgstr ""

#: py/emitinlinextensa.c:174
#, c-format
msgid "'%s' integer %d is not within range %d..%d"
msgstr ""

#: py/emitinlinextensa.c:327
#, c-format
msgid "unsupported Xtensa instruction '%s' with %d arguments"
msgstr ""

#: py/emitnative.c:183
msgid "unknown type '%q'"
msgstr ""

#: py/emitnative.c:260
msgid "Viper functions don't currently support more than 4 arguments"
msgstr ""

#: py/emitnative.c:742
msgid "conversion to object"
msgstr ""

#: py/emitnative.c:921
msgid "local '%q' used before type known"
msgstr ""

#: py/emitnative.c:1118 py/emitnative.c:1156
msgid "can't load from '%q'"
msgstr ""

#: py/emitnative.c:1128
msgid "can't load with '%q' index"
msgstr ""

#: py/emitnative.c:1188
msgid "local '%q' has type '%q' but source is '%q'"
msgstr ""

#: py/emitnative.c:1289 py/emitnative.c:1379
msgid "can't store '%q'"
msgstr ""

#: py/emitnative.c:1358 py/emitnative.c:1419
msgid "can't store to '%q'"
msgstr ""

#: py/emitnative.c:1369
msgid "can't store with '%q' index"
msgstr ""

#: py/emitnative.c:1540
msgid "can't implicitly convert '%q' to 'bool'"
msgstr ""

#: py/emitnative.c:1774
msgid "unary op %q not implemented"
msgstr ""

#: py/emitnative.c:1930
msgid "binary op %q not implemented"
msgstr ""

#: py/emitnative.c:1951
msgid "can't do binary op between '%q' and '%q'"
msgstr ""

#: py/emitnative.c:2126
msgid "casting"
msgstr ""

#: py/emitnative.c:2173
msgid "return expected '%q' but got '%q'"
msgstr ""

#: py/emitnative.c:2191
msgid "must raise an object"
msgstr ""

#: py/emitnative.c:2201
msgid "native yield"
msgstr ""

#: py/lexer.c:345
msgid "unicode name escapes"
msgstr ""

#: py/modbuiltins.c:162
msgid "chr() arg not in range(0x110000)"
msgstr ""

#: py/modbuiltins.c:171
msgid "chr() arg not in range(256)"
msgstr ""

#: py/modbuiltins.c:285
msgid "arg is an empty sequence"
msgstr ""

#: py/modbuiltins.c:350
msgid "ord expects a character"
msgstr ""

#: py/modbuiltins.c:353
#, c-format
msgid "ord() expected a character, but string of length %d found"
msgstr ""

#: py/modbuiltins.c:363
msgid "3-arg pow() not supported"
msgstr ""

#: py/modbuiltins.c:517
msgid "must use keyword argument for key function"
msgstr ""

#: py/modmath.c:41 shared-bindings/math/__init__.c:53
msgid "math domain error"
msgstr ""

#: py/modmath.c:196 py/objfloat.c:270 py/objint_longlong.c:222
#: py/objint_mpz.c:230 py/runtime.c:619 shared-bindings/math/__init__.c:346
msgid "division by zero"
msgstr "divisão por zero"

#: py/modmicropython.c:155
msgid "schedule stack full"
msgstr ""

#: py/modstruct.c:145 py/modstruct.c:153 py/modstruct.c:234 py/modstruct.c:244
#: shared-bindings/struct/__init__.c:103 shared-bindings/struct/__init__.c:145
#: shared-module/struct/__init__.c:91 shared-module/struct/__init__.c:175
msgid "buffer too small"
msgstr ""

#: py/modthread.c:240
msgid "expecting a dict for keyword args"
msgstr ""

#: py/moduerrno.c:143 py/moduerrno.c:146
msgid "Permission denied"
msgstr "Permissão negada"

#: py/moduerrno.c:144
msgid "No such file/directory"
msgstr ""

#: py/moduerrno.c:145
msgid "Input/output error"
msgstr ""

#: py/moduerrno.c:147
msgid "File exists"
msgstr "Arquivo já existe"

#: py/moduerrno.c:148
msgid "Unsupported operation"
msgstr ""

#: py/moduerrno.c:149
msgid "Invalid argument"
msgstr "Argumento inválido"

#: py/obj.c:90
msgid "Traceback (most recent call last):\n"
msgstr ""

#: py/obj.c:94
msgid "  File \"%q\", line %d"
msgstr "  Arquivo \"%q\", linha %d"

#: py/obj.c:96
msgid "  File \"%q\""
msgstr "  Arquivo \"%q\""

#: py/obj.c:100
msgid ", in %q\n"
msgstr ""

#: py/obj.c:257
msgid "can't convert to int"
msgstr ""

#: py/obj.c:260
#, c-format
msgid "can't convert %s to int"
msgstr ""

#: py/obj.c:320
msgid "can't convert to float"
msgstr ""

#: py/obj.c:323
#, c-format
msgid "can't convert %s to float"
msgstr ""

#: py/obj.c:353
msgid "can't convert to complex"
msgstr ""

#: py/obj.c:356
#, c-format
msgid "can't convert %s to complex"
msgstr ""

#: py/obj.c:371
msgid "expected tuple/list"
msgstr ""

#: py/obj.c:374
#, c-format
msgid "object '%s' is not a tuple or list"
msgstr ""

#: py/obj.c:385
msgid "tuple/list has wrong length"
msgstr ""

#: py/obj.c:387
#, c-format
msgid "requested length %d but object has length %d"
msgstr ""

#: py/obj.c:400
msgid "indices must be integers"
msgstr ""

#: py/obj.c:403
msgid "%q indices must be integers, not %s"
msgstr ""

#: py/obj.c:423
msgid "%q index out of range"
msgstr ""

#: py/obj.c:455
msgid "object has no len"
msgstr ""

#: py/obj.c:458
#, c-format
msgid "object of type '%s' has no len()"
msgstr ""

#: py/obj.c:496
msgid "object does not support item deletion"
msgstr ""

#: py/obj.c:499
#, c-format
msgid "'%s' object does not support item deletion"
msgstr ""

#: py/obj.c:503
msgid "object is not subscriptable"
msgstr ""

#: py/obj.c:506
#, c-format
msgid "'%s' object is not subscriptable"
msgstr ""

#: py/obj.c:510
msgid "object does not support item assignment"
msgstr ""

#: py/obj.c:513
#, c-format
msgid "'%s' object does not support item assignment"
msgstr ""

#: py/obj.c:544
msgid "object with buffer protocol required"
msgstr ""

#: py/objarray.c:413 py/objstr.c:427 py/objstrunicode.c:191 py/objtuple.c:187
#: shared-bindings/nvm/ByteArray.c:85
msgid "only slices with step=1 (aka None) are supported"
msgstr ""

#: py/objarray.c:426
msgid "lhs and rhs should be compatible"
msgstr ""

#: py/objarray.c:444 shared-bindings/nvm/ByteArray.c:107
msgid "array/bytes required on right side"
msgstr ""

#: py/objcomplex.c:203
msgid "can't do truncated division of a complex number"
msgstr ""

#: py/objcomplex.c:209
msgid "complex division by zero"
msgstr ""

#: py/objcomplex.c:237
msgid "0.0 to a complex power"
msgstr ""

#: py/objdeque.c:107
msgid "full"
msgstr "cheio"

#: py/objdeque.c:127
msgid "empty"
msgstr "vazio"

#: py/objdict.c:314
msgid "popitem(): dictionary is empty"
msgstr ""

#: py/objdict.c:357
msgid "dict update sequence has wrong length"
msgstr ""

#: py/objfloat.c:308 py/parsenum.c:331
msgid "complex values not supported"
msgstr ""

#: py/objgenerator.c:108
msgid "can't send non-None value to a just-started generator"
msgstr ""

#: py/objgenerator.c:126
msgid "generator already executing"
msgstr ""

#: py/objgenerator.c:229
msgid "generator ignored GeneratorExit"
msgstr ""

#: py/objgenerator.c:251
msgid "can't pend throw to just-started generator"
msgstr ""

#: py/objint.c:144
msgid "can't convert inf to int"
msgstr ""

#: py/objint.c:146
msgid "can't convert NaN to int"
msgstr ""

#: py/objint.c:163
msgid "float too big"
msgstr "float muito grande"

#: py/objint.c:328
msgid "long int not supported in this build"
msgstr ""

#: py/objint.c:334 py/objint.c:340 py/objint.c:350 py/objint.c:358
msgid "small int overflow"
msgstr ""

#: py/objint_longlong.c:189 py/objint_mpz.c:283 py/runtime.c:486
msgid "negative power with no float support"
msgstr ""

#: py/objint_longlong.c:251
msgid "ulonglong too large"
msgstr ""

#: py/objint_mpz.c:267 py/runtime.c:396 py/runtime.c:411
msgid "negative shift count"
msgstr ""

#: py/objint_mpz.c:336
msgid "pow() with 3 arguments requires integers"
msgstr ""

#: py/objint_mpz.c:347
msgid "pow() 3rd argument cannot be 0"
msgstr ""

#: py/objint_mpz.c:415
msgid "overflow converting long int to machine word"
msgstr ""

#: py/objlist.c:273
msgid "pop from empty list"
msgstr ""

#: py/objnamedtuple.c:92
msgid "can't set attribute"
msgstr ""

#: py/objobject.c:55
msgid "__new__ arg must be a user-type"
msgstr ""

#: py/objrange.c:110
msgid "zero step"
msgstr "passo zero"

#: py/objset.c:371
msgid "pop from an empty set"
msgstr ""

#: py/objslice.c:66
msgid "Length must be an int"
msgstr "Tamanho deve ser um int"

#: py/objslice.c:71
msgid "Length must be non-negative"
msgstr ""

#: py/objslice.c:86 py/sequence.c:57
msgid "slice step cannot be zero"
msgstr ""

#: py/objslice.c:159
msgid "Cannot subclass slice"
msgstr ""

#: py/objstr.c:261
msgid "bytes value out of range"
msgstr ""

#: py/objstr.c:270
msgid "wrong number of arguments"
msgstr ""

#: py/objstr.c:467
msgid "join expects a list of str/bytes objects consistent with self object"
msgstr ""

#: py/objstr.c:542 py/objstr.c:647 py/objstr.c:1744
msgid "empty separator"
msgstr ""

#: py/objstr.c:641
msgid "rsplit(None,n)"
msgstr ""

#: py/objstr.c:713
msgid "substring not found"
msgstr ""

#: py/objstr.c:770
msgid "start/end indices"
msgstr ""

#: py/objstr.c:931
msgid "bad format string"
msgstr ""

#: py/objstr.c:953
msgid "single '}' encountered in format string"
msgstr ""

#: py/objstr.c:992
msgid "bad conversion specifier"
msgstr ""

#: py/objstr.c:996
msgid "end of format while looking for conversion specifier"
msgstr ""

#: py/objstr.c:998
#, c-format
msgid "unknown conversion specifier %c"
msgstr ""

#: py/objstr.c:1029
msgid "unmatched '{' in format"
msgstr ""

#: py/objstr.c:1036
msgid "expected ':' after format specifier"
msgstr ""

#: py/objstr.c:1050
msgid ""
"can't switch from automatic field numbering to manual field specification"
msgstr ""

#: py/objstr.c:1055 py/objstr.c:1083
msgid "tuple index out of range"
msgstr ""

#: py/objstr.c:1071
msgid "attributes not supported yet"
msgstr "atributos ainda não suportados"

#: py/objstr.c:1079
msgid ""
"can't switch from manual field specification to automatic field numbering"
msgstr ""

#: py/objstr.c:1171
msgid "invalid format specifier"
msgstr ""

#: py/objstr.c:1192
msgid "sign not allowed in string format specifier"
msgstr ""

#: py/objstr.c:1200
msgid "sign not allowed with integer format specifier 'c'"
msgstr ""

#: py/objstr.c:1259
#, c-format
msgid "unknown format code '%c' for object of type '%s'"
msgstr ""

#: py/objstr.c:1331
#, c-format
msgid "unknown format code '%c' for object of type 'float'"
msgstr ""

#: py/objstr.c:1343
msgid "'=' alignment not allowed in string format specifier"
msgstr ""

#: py/objstr.c:1367
#, c-format
msgid "unknown format code '%c' for object of type 'str'"
msgstr ""

#: py/objstr.c:1415
msgid "format requires a dict"
msgstr ""

#: py/objstr.c:1424
msgid "incomplete format key"
msgstr ""

#: py/objstr.c:1482
msgid "incomplete format"
msgstr "formato incompleto"

#: py/objstr.c:1490
msgid "not enough arguments for format string"
msgstr ""

#: py/objstr.c:1500
#, c-format
msgid "%%c requires int or char"
msgstr "%%c requer int ou char"

#: py/objstr.c:1507
msgid "integer required"
msgstr "inteiro requerido"

#: py/objstr.c:1570
#, c-format
msgid "unsupported format character '%c' (0x%x) at index %d"
msgstr ""

#: py/objstr.c:1577
msgid "not all arguments converted during string formatting"
msgstr ""

#: py/objstr.c:2102
msgid "can't convert to str implicitly"
msgstr ""

#: py/objstr.c:2106
msgid "can't convert '%q' object to %q implicitly"
msgstr ""

#: py/objstrunicode.c:134
#, c-format
msgid "string indices must be integers, not %s"
msgstr ""

#: py/objstrunicode.c:145 py/objstrunicode.c:164
msgid "string index out of range"
msgstr ""

#: py/objtype.c:358
msgid "__init__() should return None"
msgstr ""

#: py/objtype.c:360
#, c-format
msgid "__init__() should return None, not '%s'"
msgstr ""

#: py/objtype.c:623 py/objtype.c:1275 py/runtime.c:1065
msgid "unreadable attribute"
msgstr "atributo ilegível"

#: py/objtype.c:868 py/runtime.c:653
msgid "object not callable"
msgstr ""

#: py/objtype.c:870 py/runtime.c:655
#, c-format
msgid "'%s' object is not callable"
msgstr ""

#: py/objtype.c:978
msgid "type takes 1 or 3 arguments"
msgstr ""

#: py/objtype.c:989
msgid "cannot create instance"
msgstr "não é possível criar instância"

#: py/objtype.c:991
msgid "cannot create '%q' instances"
msgstr ""

#: py/objtype.c:1047
msgid "can't add special method to already-subclassed class"
msgstr ""

#: py/objtype.c:1091 py/objtype.c:1097
msgid "type is not an acceptable base type"
msgstr ""

#: py/objtype.c:1100
msgid "type '%q' is not an acceptable base type"
msgstr ""

#: py/objtype.c:1137
msgid "multiple inheritance not supported"
msgstr ""

#: py/objtype.c:1164
msgid "multiple bases have instance lay-out conflict"
msgstr ""

#: py/objtype.c:1205
msgid "first argument to super() must be type"
msgstr ""

#: py/objtype.c:1370
msgid "issubclass() arg 2 must be a class or a tuple of classes"
msgstr ""

#: py/objtype.c:1384
msgid "issubclass() arg 1 must be a class"
msgstr ""

#: py/parse.c:726
msgid "constant must be an integer"
msgstr "constante deve ser um inteiro"

#: py/parse.c:868
msgid "Unable to init parser"
msgstr ""

#: py/parse.c:1170
msgid "unexpected indent"
msgstr ""

#: py/parse.c:1173
msgid "unindent does not match any outer indentation level"
msgstr ""

#: py/parsenum.c:60
msgid "int() arg 2 must be >= 2 and <= 36"
msgstr ""

#: py/parsenum.c:151
msgid "invalid syntax for integer"
msgstr ""

#: py/parsenum.c:155
#, c-format
msgid "invalid syntax for integer with base %d"
msgstr ""

#: py/parsenum.c:339
msgid "invalid syntax for number"
msgstr ""

#: py/parsenum.c:342
msgid "decimal numbers not supported"
msgstr ""

#: py/persistentcode.c:223
msgid ""
"Incompatible .mpy file. Please update all .mpy files. See http://adafru.it/"
"mpy-update for more info."
msgstr ""

#: py/persistentcode.c:326
msgid "can only save bytecode"
msgstr ""

#: py/runtime.c:206
msgid "name not defined"
msgstr "nome não definido"

#: py/runtime.c:209
msgid "name '%q' is not defined"
msgstr ""

#: py/runtime.c:304 py/runtime.c:611
msgid "unsupported type for operator"
msgstr ""

#: py/runtime.c:307
msgid "unsupported type for %q: '%s'"
msgstr ""

#: py/runtime.c:614
msgid "unsupported types for %q: '%s', '%s'"
msgstr ""

#: py/runtime.c:881 py/runtime.c:888 py/runtime.c:945
msgid "wrong number of values to unpack"
msgstr ""

#: py/runtime.c:883 py/runtime.c:947
#, c-format
msgid "need more than %d values to unpack"
msgstr "precisa de mais de %d valores para desempacotar"

#: py/runtime.c:890
#, c-format
msgid "too many values to unpack (expected %d)"
msgstr ""

#: py/runtime.c:984
msgid "argument has wrong type"
msgstr "argumento tem tipo errado"

#: py/runtime.c:986
msgid "argument should be a '%q' not a '%q'"
msgstr ""

#: py/runtime.c:1123 py/runtime.c:1197
msgid "no such attribute"
msgstr ""

#: py/runtime.c:1128
msgid "type object '%q' has no attribute '%q'"
msgstr ""

#: py/runtime.c:1132 py/runtime.c:1200
msgid "'%s' object has no attribute '%q'"
msgstr ""

#: py/runtime.c:1238
msgid "object not iterable"
msgstr "objeto não iterável"

#: py/runtime.c:1241
#, c-format
msgid "'%s' object is not iterable"
msgstr ""

#: py/runtime.c:1260 py/runtime.c:1296
msgid "object not an iterator"
msgstr ""

#: py/runtime.c:1262 py/runtime.c:1298
#, c-format
msgid "'%s' object is not an iterator"
msgstr ""

#: py/runtime.c:1401
msgid "exceptions must derive from BaseException"
msgstr ""

#: py/runtime.c:1430
msgid "cannot import name %q"
msgstr "não pode importar nome %q"

#: py/runtime.c:1535
msgid "memory allocation failed, heap is locked"
msgstr ""

#: py/runtime.c:1539
#, c-format
msgid "memory allocation failed, allocating %u bytes"
msgstr ""

#: py/runtime.c:1609
msgid "maximum recursion depth exceeded"
msgstr ""

#: py/sequence.c:264
msgid "object not in sequence"
msgstr "objeto não em seqüência"

#: py/stream.c:96
msgid "stream operation not supported"
msgstr ""

#: py/vm.c:255
msgid "local variable referenced before assignment"
msgstr ""

#: py/vm.c:1142
msgid "no active exception to reraise"
msgstr ""

#: py/vm.c:1284
msgid "byte code not implemented"
msgstr ""

#: shared-bindings/_stage/Layer.c:71
msgid "graphic must be 2048 bytes long"
msgstr ""

#: shared-bindings/_stage/Layer.c:77 shared-bindings/_stage/Text.c:75
msgid "palette must be 32 bytes long"
msgstr ""

#: shared-bindings/_stage/Layer.c:84
msgid "map buffer too small"
msgstr ""

#: shared-bindings/_stage/Text.c:69
msgid "font must be 2048 bytes long"
msgstr ""

#: shared-bindings/_stage/Text.c:81
msgid "chars buffer too small"
msgstr ""

#: shared-bindings/analogio/AnalogOut.c:118
msgid "AnalogOut is only 16 bits. Value must be less than 65536."
msgstr ""

#: shared-bindings/audiobusio/I2SOut.c:225
#: shared-bindings/audioio/AudioOut.c:223
msgid "Not playing"
msgstr ""

#: shared-bindings/audiobusio/PDMIn.c:124
msgid "Bit depth must be multiple of 8."
msgstr ""

#: shared-bindings/audiobusio/PDMIn.c:128
msgid "Oversample must be multiple of 8."
msgstr ""

#: shared-bindings/audiobusio/PDMIn.c:136
msgid "Microphone startup delay must be in range 0.0 to 1.0"
msgstr ""

#: shared-bindings/audiobusio/PDMIn.c:193
msgid "destination_length must be an int >= 0"
msgstr "destination_length deve ser um int >= 0"

#: shared-bindings/audiobusio/PDMIn.c:199
msgid "Cannot record to a file"
msgstr "Não é possível gravar em um arquivo"

#: shared-bindings/audiobusio/PDMIn.c:202
msgid "Destination capacity is smaller than destination_length."
msgstr ""

#: shared-bindings/audiobusio/PDMIn.c:206
msgid "destination buffer must be an array of type 'H' for bit_depth = 16"
msgstr ""

#: shared-bindings/audiobusio/PDMIn.c:208
msgid ""
"destination buffer must be a bytearray or array of type 'B' for bit_depth = 8"
msgstr ""

#: shared-bindings/audioio/Mixer.c:94
#, fuzzy
msgid "Invalid voice count"
msgstr "certificado inválido"

#: shared-bindings/audioio/Mixer.c:99
#, fuzzy
msgid "Invalid channel count"
msgstr "certificado inválido"

#: shared-bindings/audioio/Mixer.c:103
msgid "Sample rate must be positive"
msgstr ""

#: shared-bindings/audioio/Mixer.c:107
#, fuzzy
msgid "bits_per_sample must be 8 or 16"
msgstr "bits devem ser 8"

#: shared-bindings/audioio/RawSample.c:98
msgid ""
"sample_source buffer must be a bytearray or array of type 'h', 'H', 'b' or "
"'B'"
msgstr ""

#: shared-bindings/audioio/RawSample.c:104
msgid "buffer must be a bytes-like object"
msgstr ""

#: shared-bindings/audioio/WaveFile.c:78
#: shared-bindings/displayio/OnDiskBitmap.c:85
msgid "file must be a file opened in byte mode"
msgstr ""

#: shared-bindings/bitbangio/I2C.c:111 shared-bindings/bitbangio/SPI.c:121
#: shared-bindings/busio/SPI.c:133
msgid "Function requires lock"
msgstr ""

#: shared-bindings/bitbangio/I2C.c:195 shared-bindings/busio/I2C.c:210
msgid "Buffer must be at least length 1"
msgstr ""

#: shared-bindings/bitbangio/SPI.c:151 shared-bindings/busio/SPI.c:175
msgid "Invalid polarity"
msgstr ""

#: shared-bindings/bitbangio/SPI.c:155 shared-bindings/busio/SPI.c:179
msgid "Invalid phase"
msgstr "Fase Inválida"

#: shared-bindings/bitbangio/SPI.c:159 shared-bindings/busio/SPI.c:183
msgid "Invalid number of bits"
msgstr "Número inválido de bits"

#: shared-bindings/bitbangio/SPI.c:284 shared-bindings/busio/SPI.c:348
msgid "buffer slices must be of equal length"
msgstr ""

#: shared-bindings/busio/I2C.c:120
msgid "Function requires lock."
msgstr ""

#: shared-bindings/busio/UART.c:102
msgid "bits must be 7, 8 or 9"
msgstr ""

#: shared-bindings/busio/UART.c:114
msgid "stop must be 1 or 2"
msgstr ""

#: shared-bindings/digitalio/DigitalInOut.c:211
msgid "Invalid direction."
msgstr "Direção inválida"

#: shared-bindings/digitalio/DigitalInOut.c:240
msgid "Cannot set value when direction is input."
msgstr ""

#: shared-bindings/digitalio/DigitalInOut.c:266
#: shared-bindings/digitalio/DigitalInOut.c:281
msgid "Drive mode not used when direction is input."
msgstr ""

#: shared-bindings/digitalio/DigitalInOut.c:314
#: shared-bindings/digitalio/DigitalInOut.c:331
msgid "Pull not used when direction is output."
msgstr ""

#: shared-bindings/digitalio/DigitalInOut.c:340
msgid "Unsupported pull value."
msgstr ""

#: shared-bindings/displayio/Bitmap.c:84
msgid "y should be an int"
msgstr "y deve ser um int"

#: shared-bindings/displayio/Bitmap.c:89
msgid "row buffer must be a bytearray or array of type 'b' or 'B'"
msgstr ""

#: shared-bindings/displayio/Bitmap.c:94
msgid "row data must be a buffer"
msgstr ""

#: shared-bindings/displayio/ColorConverter.c:72
msgid "color should be an int"
msgstr "cor deve ser um int"

#: shared-bindings/displayio/FourWire.c:55
#: shared-bindings/displayio/FourWire.c:64
msgid "displayio is a work in progress"
msgstr ""

#: shared-bindings/displayio/Group.c:65
msgid "Group must have size at least 1"
msgstr "Grupo deve ter tamanho pelo menos 1"

#: shared-bindings/displayio/Palette.c:96
msgid "color buffer must be a bytearray or array of type 'b' or 'B'"
msgstr ""

#: shared-bindings/displayio/Palette.c:102
msgid "color buffer must be 3 bytes (RGB) or 4 bytes (RGB + pad byte)"
msgstr ""

#: shared-bindings/displayio/Palette.c:106
msgid "color must be between 0x000000 and 0xffffff"
msgstr "cor deve estar entre 0x000000 e 0xffffff"

#: shared-bindings/displayio/Palette.c:110
msgid "color buffer must be a buffer or int"
msgstr ""

#: shared-bindings/displayio/Palette.c:123
#: shared-bindings/displayio/Palette.c:137
msgid "palette_index should be an int"
msgstr ""

#: shared-bindings/displayio/Sprite.c:48
msgid "position must be 2-tuple"
msgstr ""

#: shared-bindings/displayio/Sprite.c:97
msgid "unsupported bitmap type"
msgstr ""

#: shared-bindings/displayio/Sprite.c:162
msgid "pixel_shader must be displayio.Palette or displayio.ColorConverter"
msgstr ""

#: shared-bindings/gamepad/GamePad.c:100
msgid "too many arguments"
msgstr "muitos argumentos"

#: shared-bindings/gamepad/GamePad.c:104
msgid "expected a DigitalInOut"
msgstr ""

#: shared-bindings/i2cslave/I2CSlave.c:98
msgid "can't convert address to int"
msgstr ""

#: shared-bindings/i2cslave/I2CSlave.c:101
msgid "address out of bounds"
msgstr ""

#: shared-bindings/i2cslave/I2CSlave.c:107
msgid "addresses is empty"
msgstr ""

#: shared-bindings/microcontroller/Pin.c:89
#: shared-bindings/neopixel_write/__init__.c:67
#: shared-bindings/pulseio/PulseOut.c:75
msgid "Expected a %q"
msgstr "Esperado um"

#: shared-bindings/microcontroller/Pin.c:100
msgid "%q in use"
msgstr "%q em uso"

#: shared-bindings/microcontroller/__init__.c:126
msgid "Invalid run mode."
msgstr ""

#: shared-bindings/multiterminal/__init__.c:68
msgid "Stream missing readinto() or write() method."
msgstr ""

#: shared-bindings/nvm/ByteArray.c:99
msgid "Slice and value different lengths."
msgstr ""

#: shared-bindings/nvm/ByteArray.c:104
msgid "Array values should be single bytes."
msgstr ""

#: shared-bindings/nvm/ByteArray.c:111 shared-bindings/nvm/ByteArray.c:141
msgid "Unable to write to nvm."
msgstr "Não é possível gravar no nvm."

#: shared-bindings/nvm/ByteArray.c:137
msgid "Bytes must be between 0 and 255."
msgstr "Os bytes devem estar entre 0 e 255."

#: shared-bindings/os/__init__.c:200
msgid "No hardware random available"
msgstr ""

#: shared-bindings/pulseio/PWMOut.c:164
msgid ""
"PWM duty_cycle must be between 0 and 65535 inclusive (16 bit resolution)"
msgstr ""

#: shared-bindings/pulseio/PWMOut.c:195
msgid ""
"PWM frequency not writeable when variable_frequency is False on construction."
msgstr ""

#: shared-bindings/pulseio/PulseIn.c:275
msgid "Cannot delete values"
msgstr "Não é possível excluir valores"

#: shared-bindings/pulseio/PulseIn.c:281
msgid "Slices not supported"
msgstr ""

#: shared-bindings/pulseio/PulseIn.c:287
msgid "index must be int"
msgstr "index deve ser int"

#: shared-bindings/pulseio/PulseIn.c:293
msgid "Read-only"
msgstr "Somente leitura"

#: shared-bindings/pulseio/PulseOut.c:134
msgid "Array must contain halfwords (type 'H')"
msgstr "Array deve conter meias palavras (tipo 'H')"

#: shared-bindings/random/__init__.c:92 shared-bindings/random/__init__.c:100
msgid "stop not reachable from start"
msgstr ""

#: shared-bindings/random/__init__.c:111
msgid "step must be non-zero"
msgstr "o passo deve ser diferente de zero"

#: shared-bindings/random/__init__.c:114
msgid "invalid step"
msgstr "passo inválido"

#: shared-bindings/random/__init__.c:146
msgid "empty sequence"
msgstr "seqüência vazia"

#: shared-bindings/rtc/RTC.c:40 shared-bindings/rtc/RTC.c:44
#: shared-bindings/time/__init__.c:190
msgid "RTC is not supported on this board"
msgstr "O RTC não é suportado nesta placa"

#: shared-bindings/rtc/RTC.c:52
msgid "RTC calibration is not supported on this board"
msgstr "A calibração RTC não é suportada nesta placa"

#: shared-bindings/storage/__init__.c:77
msgid "filesystem must provide mount method"
msgstr "sistema de arquivos deve fornecer método de montagem"

#: shared-bindings/supervisor/__init__.c:93
msgid "Brightness must be between 0 and 255"
msgstr "O brilho deve estar entre 0 e 255"

#: shared-bindings/supervisor/__init__.c:119
msgid "Stack size must be at least 256"
msgstr "O tamanho da pilha deve ser pelo menos 256"

#: shared-bindings/time/__init__.c:78
msgid "sleep length must be non-negative"
msgstr ""

#: shared-bindings/time/__init__.c:88
msgid "time.struct_time() takes exactly 1 argument"
msgstr ""

#: shared-bindings/time/__init__.c:91
msgid "time.struct_time() takes a 9-sequence"
msgstr ""

#: shared-bindings/time/__init__.c:169 shared-bindings/time/__init__.c:250
msgid "Tuple or struct_time argument required"
msgstr "Tuple or struct_time argument required"

#: shared-bindings/time/__init__.c:174 shared-bindings/time/__init__.c:255
msgid "function takes exactly 9 arguments"
msgstr "função leva exatamente 9 argumentos"

#: shared-bindings/time/__init__.c:226 shared-bindings/time/__init__.c:259
msgid "timestamp out of range for platform time_t"
msgstr "timestamp fora do intervalo para a plataforma time_t"

#: shared-bindings/touchio/TouchIn.c:173
msgid "threshold must be in the range 0-65536"
msgstr "Limite deve estar no alcance de 0-65536"

#: shared-bindings/util.c:38
msgid ""
"Object has been deinitialized and can no longer be used. Create a new object."
msgstr ""
"Objeto foi desinicializado e não pode ser mais usaado. Crie um novo objeto."

#: shared-module/audioio/Mixer.c:47 shared-module/audioio/WaveFile.c:117
msgid "Couldn't allocate first buffer"
msgstr "Não pôde alocar primeiro buffer"

#: shared-module/audioio/Mixer.c:53 shared-module/audioio/WaveFile.c:123
msgid "Couldn't allocate second buffer"
msgstr "Não pôde alocar segundo buffer"

#: shared-module/audioio/Mixer.c:82
msgid "Voice index too high"
msgstr ""

#: shared-module/audioio/Mixer.c:85
msgid "The sample's sample rate does not match the mixer's"
msgstr ""

#: shared-module/audioio/Mixer.c:88
msgid "The sample's channel count does not match the mixer's"
msgstr ""

#: shared-module/audioio/Mixer.c:91
msgid "The sample's bits_per_sample does not match the mixer's"
msgstr ""

#: shared-module/audioio/Mixer.c:100
msgid "The sample's signedness does not match the mixer's"
msgstr ""

#: shared-module/audioio/WaveFile.c:61
msgid "Invalid wave file"
msgstr "Aqruivo de ondas inválido"

#: shared-module/audioio/WaveFile.c:69
msgid "Invalid format chunk size"
msgstr "Tamanho do pedaço de formato inválido"

#: shared-module/audioio/WaveFile.c:83
msgid "Unsupported format"
msgstr "Formato não suportado"

#: shared-module/audioio/WaveFile.c:99
msgid "Data chunk must follow fmt chunk"
msgstr "Pedaço de dados deve seguir o pedaço de cortes"

#: shared-module/audioio/WaveFile.c:107
msgid "Invalid file"
msgstr "Arquivo inválido"

#: shared-module/bitbangio/I2C.c:58
msgid "Clock stretch too long"
msgstr "Clock se estendeu por tempo demais"

#: shared-module/bitbangio/SPI.c:45
msgid "Clock pin init failed."
msgstr "Inicialização do pino de Clock falhou."

#: shared-module/bitbangio/SPI.c:51
msgid "MOSI pin init failed."
msgstr "Inicialização do pino MOSI falhou."

#: shared-module/bitbangio/SPI.c:62
msgid "MISO pin init failed."
msgstr "Inicialização do pino MISO falhou"

#: shared-module/bitbangio/SPI.c:122
msgid "Cannot write without MOSI pin."
msgstr "Não é possível ler sem um pino MOSI"

#: shared-module/bitbangio/SPI.c:177
msgid "Cannot read without MISO pin."
msgstr "Não é possível ler sem o pino MISO."

#: shared-module/bitbangio/SPI.c:241
msgid "Cannot transfer without MOSI and MISO pins."
msgstr "Não é possível transferir sem os pinos MOSI e MISO."

#: shared-module/displayio/Bitmap.c:49
msgid "Only bit maps of 8 bit color or less are supported"
msgstr "Apenas bit maps de cores de 8 bit ou menos são suportados"

#: shared-module/displayio/Bitmap.c:69
msgid "row must be packed and word aligned"
msgstr "Linha deve ser comprimida e com as palavras alinhadas"

#: shared-module/displayio/Group.c:39
msgid "Group full"
msgstr "Grupo cheio"

#: shared-module/displayio/Group.c:48
msgid "Group empty"
msgstr "Grupo vazio"

#: shared-module/displayio/OnDiskBitmap.c:49
msgid "Invalid BMP file"
msgstr "Arquivo BMP inválido"

#: shared-module/displayio/OnDiskBitmap.c:59
#, c-format
msgid "Only Windows format, uncompressed BMP supported %d"
msgstr "Apenas formato Windows, BMP descomprimido suportado"

#: shared-module/displayio/OnDiskBitmap.c:64
#, c-format
msgid "Only true color (24 bpp or higher) BMP supported %x"
msgstr "Apenas cores verdadeiras (24 bpp ou maior) BMP suportadas"

#: shared-module/struct/__init__.c:39
msgid "'S' and 'O' are not supported format types"
msgstr "'S' e 'O' não são tipos de formato suportados"

#: shared-module/struct/__init__.c:83
msgid "too many arguments provided with the given format"
msgstr "Muitos argumentos fornecidos com o formato dado"

#~ msgid "Baud rate too high for this SPI peripheral"
#~ msgstr "Taxa de transmissão muito alta para esse periférico SPI"<|MERGE_RESOLUTION|>--- conflicted
+++ resolved
@@ -8,11 +8,7 @@
 msgstr ""
 "Project-Id-Version: PACKAGE VERSION\n"
 "Report-Msgid-Bugs-To: \n"
-<<<<<<< HEAD
-"POT-Creation-Date: 2018-10-05 15:18-0700\n"
-=======
 "POT-Creation-Date: 2018-10-07 02:07+0300\n"
->>>>>>> e9aefccd
 "PO-Revision-Date: 2018-10-02 21:14-0000\n"
 "Last-Translator: \n"
 "Language-Team: \n"
@@ -704,11 +700,7 @@
 
 #: ports/nrf/common-hal/busio/SPI.c:115
 msgid "All SPI peripherals are in use"
-<<<<<<< HEAD
-msgstr ""
-=======
 msgstr "Todos os periféricos SPI estão em uso"
->>>>>>> e9aefccd
 
 #: ports/nrf/common-hal/busio/UART.c:48
 #, c-format
