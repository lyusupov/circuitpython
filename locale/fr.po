--- conflicted
+++ resolved
@@ -8,15 +8,9 @@
 msgstr ""
 "Project-Id-Version: 0.1\n"
 "Report-Msgid-Bugs-To: \n"
-<<<<<<< HEAD
-"POT-Creation-Date: 2020-05-27 10:46-0700\n"
-"PO-Revision-Date: 2020-05-26 19:37+0000\n"
-"Last-Translator: Jeff Epler <jepler@gmail.com>\n"
-=======
 "POT-Creation-Date: 2020-05-27 20:51-0500\n"
 "PO-Revision-Date: 2020-06-01 13:17+0000\n"
 "Last-Translator: David Glaude <david.glaude@gmail.com>\n"
->>>>>>> bdbb16ec
 "Language-Team: French <https://later.unpythonic.net/projects/circuitpython/"
 "circuitpython-master/fr/>\n"
 "Language: fr\n"
@@ -1717,26 +1711,6 @@
 msgid "WARNING: Your code filename has two extensions\n"
 msgstr "ATTENTION : le nom de fichier de votre code a deux extensions\n"
 
-#: shared-bindings/watchdog/WatchDogTimer.c
-msgid "WatchDogTimer cannot be deinitialized once mode is set to RESET"
-msgstr ""
-
-#: shared-bindings/watchdog/WatchDogTimer.c
-msgid "WatchDogTimer is not currently running"
-msgstr ""
-
-#: shared-bindings/watchdog/WatchDogTimer.c
-msgid "WatchDogTimer.mode cannot be changed once set to WatchDogMode.RESET"
-msgstr ""
-
-#: shared-bindings/watchdog/WatchDogTimer.c
-msgid "WatchDogTimer.timeout must be greater than 0"
-msgstr ""
-
-#: supervisor/shared/safe_mode.c
-msgid "Watchdog timer expired."
-msgstr ""
-
 #: py/builtinhelp.c
 #, c-format
 msgid ""
@@ -3151,10 +3125,6 @@
 msgid "time.struct_time() takes a 9-sequence"
 msgstr "time.struct_time() prend une séquence de longueur 9"
 
-#: ports/nrf/common-hal/watchdog/WatchDogTimer.c
-msgid "timeout duration exceeded the maximum supported value"
-msgstr ""
-
 #: shared-bindings/busio/UART.c
 msgid "timeout must be 0.0-100.0 seconds"
 msgstr "le délai doit être compris entre 0.0 et 100.0 secondes"
@@ -3307,10 +3277,6 @@
 #: shared-bindings/displayio/Bitmap.c
 msgid "value_count must be > 0"
 msgstr "'value_count' doit être > 0"
-
-#: shared-bindings/watchdog/WatchDogTimer.c
-msgid "watchdog timeout must be greater than 0"
-msgstr ""
 
 #: shared-bindings/_bleio/Adapter.c
 msgid "window must be <= interval"
