# SOME DESCRIPTIVE TITLE.
# Copyright (C) YEAR THE PACKAGE'S COPYRIGHT HOLDER
# This file is distributed under the same license as the PACKAGE package.
# FIRST AUTHOR <EMAIL@ADDRESS>, YEAR.
#
msgid ""
msgstr ""
"Project-Id-Version: PACKAGE VERSION\n"
"Report-Msgid-Bugs-To: \n"
<<<<<<< HEAD
"POT-Creation-Date: 2020-05-29 10:15-0700\n"
=======
"POT-Creation-Date: 2020-06-01 08:56-0500\n"
>>>>>>> e889287f
"PO-Revision-Date: 2020-05-24 03:22+0000\n"
"Last-Translator: dronecz <mzuzelka@gmail.com>\n"
"Language-Team: LANGUAGE <LL@li.org>\n"
"Language: cs\n"
"MIME-Version: 1.0\n"
"Content-Type: text/plain; charset=UTF-8\n"
"Content-Transfer-Encoding: 8bit\n"
"Plural-Forms: nplurals=3; plural=(n==1) ? 0 : (n>=2 && n<=4) ? 1 : 2;\n"
"X-Generator: Weblate 4.1-dev\n"

#: main.c
msgid ""
"\n"
"Code done running. Waiting for reload.\n"
msgstr ""
"\n"
"Kód byl dokončen. Čekám na opětovné načtení.\n"

#: supervisor/shared/safe_mode.c
msgid ""
"\n"
"Please file an issue with the contents of your CIRCUITPY drive at \n"
"https://github.com/adafruit/circuitpython/issues\n"
msgstr ""
"\n"
"Založte prosím problém s obsahem vaší jednotky CIRCUITPY na adrese\n"
"https://github.com/adafruit/circuitpython/issues\n"

#: supervisor/shared/safe_mode.c
msgid ""
"\n"
"To exit, please reset the board without "
msgstr ""
"\n"
"Pro ukončení, prosím resetujte desku bez "

#: py/obj.c
msgid "  File \"%q\""
msgstr "  Soubor \"% q\""

#: py/obj.c
msgid "  File \"%q\", line %d"
msgstr "  Soubor \"% q\", řádek% d"

#: main.c
msgid " output:\n"
msgstr " výstup:\n"

#: py/objstr.c
#, c-format
msgid "%%c requires int or char"
msgstr "%% c vyžaduje int nebo char"

#: shared-bindings/rgbmatrix/RGBMatrix.c
#, c-format
msgid "%d address pins and %d rgb pins indicate a height of %d, not %d"
msgstr "%d adresní piny a %d rgb piny označují výšku %d, nikoli %d"

#: shared-bindings/microcontroller/Pin.c
msgid "%q in use"
msgstr "%q se nyní používá"

#: py/obj.c
msgid "%q index out of range"
msgstr "%q index je mimo rozsah"

#: py/obj.c
msgid "%q indices must be integers, not %s"
msgstr "Indexy% q musí být celá čísla, nikoli% s"

#: shared-bindings/vectorio/Polygon.c
msgid "%q list must be a list"
msgstr "Seznam% q musí být seznam"

#: shared-bindings/_bleio/CharacteristicBuffer.c
#: shared-bindings/_bleio/PacketBuffer.c shared-bindings/displayio/Group.c
#: shared-bindings/displayio/Shape.c shared-bindings/vectorio/Circle.c
#: shared-bindings/vectorio/Rectangle.c
msgid "%q must be >= 1"
msgstr "% q musí být > = 1"

#: shared-module/vectorio/Polygon.c
msgid "%q must be a tuple of length 2"
msgstr "% q musí být n-tice délky 2"

#: shared-bindings/fontio/BuiltinFont.c
msgid "%q should be an int"
msgstr "% q by měl být int"

#: py/bc.c py/objnamedtuple.c
msgid "%q() takes %d positional arguments but %d were given"
msgstr ""

#: py/argcheck.c
msgid "'%q' argument required"
msgstr ""

#: py/emitinlinethumb.c py/emitinlinextensa.c
#, c-format
msgid "'%s' expects a label"
msgstr ""

#: py/emitinlinethumb.c py/emitinlinextensa.c
#, c-format
msgid "'%s' expects a register"
msgstr ""

#: py/emitinlinethumb.c
#, c-format
msgid "'%s' expects a special register"
msgstr ""

#: py/emitinlinethumb.c
#, c-format
msgid "'%s' expects an FPU register"
msgstr ""

#: py/emitinlinethumb.c
#, c-format
msgid "'%s' expects an address of the form [a, b]"
msgstr ""

#: py/emitinlinethumb.c py/emitinlinextensa.c
#, c-format
msgid "'%s' expects an integer"
msgstr ""

#: py/emitinlinethumb.c
#, c-format
msgid "'%s' expects at most r%d"
msgstr ""

#: py/emitinlinethumb.c
#, c-format
msgid "'%s' expects {r0, r1, ...}"
msgstr ""

#: py/emitinlinextensa.c
#, c-format
msgid "'%s' integer %d is not within range %d..%d"
msgstr ""

#: py/emitinlinethumb.c
#, c-format
msgid "'%s' integer 0x%x does not fit in mask 0x%x"
msgstr ""

#: py/runtime.c
msgid "'%s' object cannot assign attribute '%q'"
msgstr ""

#: py/proto.c
msgid "'%s' object does not support '%q'"
msgstr ""

#: py/obj.c
#, c-format
msgid "'%s' object does not support item assignment"
msgstr ""

#: py/obj.c
#, c-format
msgid "'%s' object does not support item deletion"
msgstr ""

#: py/runtime.c
msgid "'%s' object has no attribute '%q'"
msgstr ""

#: py/runtime.c
#, c-format
msgid "'%s' object is not an iterator"
msgstr ""

#: py/objtype.c py/runtime.c
#, c-format
msgid "'%s' object is not callable"
msgstr ""

#: py/runtime.c
#, c-format
msgid "'%s' object is not iterable"
msgstr ""

#: py/obj.c
#, c-format
msgid "'%s' object is not subscriptable"
msgstr ""

#: py/objstr.c
msgid "'=' alignment not allowed in string format specifier"
msgstr ""

#: shared-module/struct/__init__.c
msgid "'S' and 'O' are not supported format types"
msgstr ""

#: py/compile.c
msgid "'align' requires 1 argument"
msgstr ""

#: py/compile.c
msgid "'async for' or 'async with' outside async function"
msgstr ""

#: py/compile.c
msgid "'await' outside function"
msgstr ""

#: py/compile.c
msgid "'break' outside loop"
msgstr ""

#: py/compile.c
msgid "'continue' outside loop"
msgstr ""

#: py/compile.c
msgid "'data' requires at least 2 arguments"
msgstr ""

#: py/compile.c
msgid "'data' requires integer arguments"
msgstr ""

#: py/compile.c
msgid "'label' requires 1 argument"
msgstr ""

#: py/compile.c
msgid "'return' outside function"
msgstr ""

#: py/compile.c
msgid "'yield' outside function"
msgstr ""

#: py/compile.c
msgid "*x must be assignment target"
msgstr ""

#: py/obj.c
msgid ", in %q\n"
msgstr ""

#: py/objcomplex.c
msgid "0.0 to a complex power"
msgstr ""

#: py/modbuiltins.c
msgid "3-arg pow() not supported"
msgstr ""

#: ports/atmel-samd/common-hal/countio/Counter.c
#: ports/atmel-samd/common-hal/rotaryio/IncrementalEncoder.c
msgid "A hardware interrupt channel is already in use"
msgstr ""

#: shared-bindings/_bleio/Address.c
#, c-format
msgid "Address must be %d bytes long"
msgstr ""

#: shared-bindings/_bleio/Address.c
msgid "Address type out of range"
msgstr ""

#: ports/nrf/common-hal/busio/I2C.c
msgid "All I2C peripherals are in use"
msgstr ""

#: ports/nrf/common-hal/busio/SPI.c
msgid "All SPI peripherals are in use"
msgstr ""

#: ports/nrf/common-hal/busio/UART.c
msgid "All UART peripherals are in use"
msgstr ""

#: ports/atmel-samd/common-hal/audioio/AudioOut.c
msgid "All event channels in use"
msgstr ""

#: ports/atmel-samd/audio_dma.c ports/atmel-samd/common-hal/audiobusio/PDMIn.c
msgid "All sync event channels in use"
msgstr ""

#: shared-bindings/pulseio/PWMOut.c
msgid "All timers for this pin are in use"
msgstr ""

#: ports/atmel-samd/common-hal/audioio/AudioOut.c
#: ports/atmel-samd/common-hal/frequencyio/FrequencyIn.c
#: ports/atmel-samd/common-hal/pulseio/PulseIn.c
#: ports/atmel-samd/common-hal/pulseio/PulseOut.c
#: ports/cxd56/common-hal/pulseio/PulseOut.c
#: ports/nrf/common-hal/audiopwmio/PWMAudioOut.c
#: ports/nrf/common-hal/pulseio/PulseIn.c ports/nrf/peripherals/nrf/timers.c
#: shared-bindings/pulseio/PWMOut.c shared-module/_pew/PewPew.c
msgid "All timers in use"
msgstr ""

#: ports/nrf/common-hal/_bleio/Adapter.c
msgid "Already advertising."
msgstr ""

#: ports/cxd56/common-hal/analogio/AnalogIn.c
msgid "AnalogIn not supported on given pin"
msgstr ""

#: ports/cxd56/common-hal/analogio/AnalogOut.c
#: ports/mimxrt10xx/common-hal/analogio/AnalogOut.c
#: ports/nrf/common-hal/analogio/AnalogOut.c
msgid "AnalogOut functionality not supported"
msgstr ""

#: shared-bindings/analogio/AnalogOut.c
msgid "AnalogOut is only 16 bits. Value must be less than 65536."
msgstr ""

#: ports/atmel-samd/common-hal/analogio/AnalogOut.c
msgid "AnalogOut not supported on given pin"
msgstr ""

#: ports/atmel-samd/common-hal/pulseio/PulseOut.c
#: ports/cxd56/common-hal/pulseio/PulseOut.c
msgid "Another send is already active"
msgstr ""

#: shared-bindings/pulseio/PulseOut.c
msgid "Array must contain halfwords (type 'H')"
msgstr ""

#: shared-bindings/nvm/ByteArray.c
msgid "Array values should be single bytes."
msgstr ""

#: shared-bindings/rgbmatrix/RGBMatrix.c
msgid "At most %d %q may be specified (not %d)"
msgstr ""

#: supervisor/shared/safe_mode.c
msgid "Attempted heap allocation when MicroPython VM not running."
msgstr ""

#: main.c
msgid "Auto-reload is off.\n"
msgstr ""

#: main.c
msgid ""
"Auto-reload is on. Simply save files over USB to run them or enter REPL to "
"disable.\n"
msgstr ""

#: shared-module/displayio/Display.c
#: shared-module/framebufferio/FramebufferDisplay.c
msgid "Below minimum frame rate"
msgstr ""

#: ports/atmel-samd/common-hal/audiobusio/I2SOut.c
msgid "Bit clock and word select must share a clock unit"
msgstr ""

#: shared-bindings/audiobusio/PDMIn.c
msgid "Bit depth must be multiple of 8."
msgstr ""

#: ports/mimxrt10xx/common-hal/busio/UART.c
msgid "Both RX and TX required for flow control"
msgstr ""

#: ports/atmel-samd/common-hal/rotaryio/IncrementalEncoder.c
msgid "Both pins must support hardware interrupts"
msgstr ""

#: shared-bindings/displayio/Display.c
#: shared-bindings/framebufferio/FramebufferDisplay.c
#: shared-bindings/rgbmatrix/RGBMatrix.c
msgid "Brightness must be 0-1.0"
msgstr ""

#: shared-bindings/supervisor/__init__.c
msgid "Brightness must be between 0 and 255"
msgstr ""

#: shared-bindings/displayio/Display.c
#: shared-bindings/framebufferio/FramebufferDisplay.c
msgid "Brightness not adjustable"
msgstr ""

#: shared-bindings/_bleio/UUID.c
#, c-format
msgid "Buffer + offset too small %d %d %d"
msgstr ""

#: shared-module/usb_hid/Device.c
#, c-format
msgid "Buffer incorrect size. Should be %d bytes."
msgstr ""

#: shared-bindings/displayio/Display.c
#: shared-bindings/framebufferio/FramebufferDisplay.c
msgid "Buffer is not a bytearray."
msgstr ""

#: shared-bindings/displayio/Display.c
#: shared-bindings/framebufferio/FramebufferDisplay.c
msgid "Buffer is too small"
msgstr ""

#: ports/nrf/common-hal/audiopwmio/PWMAudioOut.c
#, c-format
msgid "Buffer length %d too big. It must be less than %d"
msgstr ""

#: shared-bindings/bitbangio/I2C.c shared-bindings/busio/I2C.c
msgid "Buffer must be at least length 1"
msgstr ""

#: ports/nrf/common-hal/_bleio/PacketBuffer.c
msgid "Buffer too large and unable to allocate"
msgstr ""

#: shared-bindings/_bleio/PacketBuffer.c
#, c-format
msgid "Buffer too short by %d bytes"
msgstr ""

#: ports/atmel-samd/common-hal/displayio/ParallelBus.c
#: ports/nrf/common-hal/displayio/ParallelBus.c
#, c-format
msgid "Bus pin %d is already in use"
msgstr ""

#: shared-bindings/_bleio/UUID.c
msgid "Byte buffer must be 16 bytes."
msgstr ""

#: shared-bindings/nvm/ByteArray.c
msgid "Bytes must be between 0 and 255."
msgstr ""

#: shared-bindings/aesio/aes.c
msgid "CBC blocks must be multiples of 16 bytes"
msgstr ""

#: py/objtype.c
msgid "Call super().__init__() before accessing native object."
msgstr ""

#: ports/nrf/common-hal/_bleio/Characteristic.c
msgid "Can't set CCCD on local Characteristic"
msgstr ""

#: shared-bindings/displayio/Bitmap.c shared-bindings/pulseio/PulseIn.c
msgid "Cannot delete values"
msgstr ""

#: ports/atmel-samd/common-hal/digitalio/DigitalInOut.c
#: ports/mimxrt10xx/common-hal/digitalio/DigitalInOut.c
#: ports/nrf/common-hal/digitalio/DigitalInOut.c
msgid "Cannot get pull while in output mode"
msgstr ""

#: ports/nrf/common-hal/microcontroller/Processor.c
msgid "Cannot get temperature"
msgstr ""

#: shared-bindings/_bleio/Adapter.c
msgid "Cannot have scan responses for extended, connectable advertisements."
msgstr ""

#: ports/atmel-samd/common-hal/audioio/AudioOut.c
msgid "Cannot output both channels on the same pin"
msgstr ""

#: shared-module/bitbangio/SPI.c
msgid "Cannot read without MISO pin."
msgstr ""

#: shared-bindings/audiobusio/PDMIn.c
msgid "Cannot record to a file"
msgstr ""

#: shared-module/storage/__init__.c
msgid "Cannot remount '/' when USB is active."
msgstr ""

#: ports/atmel-samd/common-hal/microcontroller/__init__.c
#: ports/cxd56/common-hal/microcontroller/__init__.c
#: ports/mimxrt10xx/common-hal/microcontroller/__init__.c
msgid "Cannot reset into bootloader because no bootloader is present."
msgstr ""

#: shared-bindings/digitalio/DigitalInOut.c
msgid "Cannot set value when direction is input."
msgstr ""

#: ports/mimxrt10xx/common-hal/busio/UART.c
msgid "Cannot specify RTS or CTS in RS485 mode"
msgstr ""

#: py/objslice.c
msgid "Cannot subclass slice"
msgstr ""

#: shared-module/bitbangio/SPI.c
msgid "Cannot transfer without MOSI and MISO pins."
msgstr ""

#: extmod/moductypes.c
msgid "Cannot unambiguously get sizeof scalar"
msgstr ""

#: ports/stm/common-hal/pulseio/PWMOut.c
msgid "Cannot vary frequency on a timer that is already in use"
msgstr ""

#: shared-module/bitbangio/SPI.c
msgid "Cannot write without MOSI pin."
msgstr ""

#: shared-bindings/_bleio/CharacteristicBuffer.c
msgid "CharacteristicBuffer writing not provided"
msgstr ""

#: supervisor/shared/safe_mode.c
msgid "CircuitPython core code crashed hard. Whoops!\n"
msgstr ""

#: supervisor/shared/safe_mode.c
msgid ""
"CircuitPython is in safe mode because you pressed the reset button during "
"boot. Press again to exit safe mode.\n"
msgstr ""

#: shared-module/bitbangio/SPI.c
msgid "Clock pin init failed."
msgstr ""

#: shared-module/bitbangio/I2C.c
msgid "Clock stretch too long"
msgstr ""

#: ports/atmel-samd/common-hal/audiobusio/I2SOut.c
msgid "Clock unit in use"
msgstr ""

#: shared-bindings/_pew/PewPew.c
msgid "Column entry must be digitalio.DigitalInOut"
msgstr ""

#: shared-bindings/displayio/FourWire.c shared-bindings/displayio/I2CDisplay.c
#: shared-bindings/displayio/ParallelBus.c
msgid "Command must be an int between 0 and 255"
msgstr ""

#: shared-bindings/_bleio/Connection.c
msgid ""
"Connection has been disconnected and can no longer be used. Create a new "
"connection."
msgstr ""

#: py/persistentcode.c
msgid "Corrupt .mpy file"
msgstr ""

#: py/emitglue.c
msgid "Corrupt raw code"
msgstr ""

#: ports/atmel-samd/common-hal/busio/UART.c ports/cxd56/common-hal/busio/UART.c
msgid "Could not initialize UART"
msgstr ""

#: ports/stm/common-hal/pulseio/PWMOut.c
msgid "Could not initialize channel"
msgstr ""

#: ports/stm/common-hal/pulseio/PWMOut.c
msgid "Could not initialize timer"
msgstr ""

#: ports/stm/common-hal/pulseio/PWMOut.c
msgid "Could not re-init channel"
msgstr ""

#: ports/stm/common-hal/pulseio/PWMOut.c
msgid "Could not re-init timer"
msgstr ""

#: ports/stm/common-hal/pulseio/PWMOut.c
msgid "Could not restart PWM"
msgstr ""

#: ports/stm/common-hal/pulseio/PWMOut.c
msgid "Could not start PWM"
msgstr ""

#: ports/stm/common-hal/busio/UART.c
msgid "Could not start interrupt, RX busy"
msgstr ""

#: shared-module/audiomp3/MP3Decoder.c
msgid "Couldn't allocate decoder"
msgstr ""

#: shared-module/audiocore/WaveFile.c shared-module/audiomixer/Mixer.c
#: shared-module/audiomp3/MP3Decoder.c
msgid "Couldn't allocate first buffer"
msgstr ""

#: shared-module/audiomp3/MP3Decoder.c
msgid "Couldn't allocate input buffer"
msgstr ""

#: shared-module/audiocore/WaveFile.c shared-module/audiomixer/Mixer.c
#: shared-module/audiomp3/MP3Decoder.c
msgid "Couldn't allocate second buffer"
msgstr ""

#: supervisor/shared/safe_mode.c
msgid "Crash into the HardFault_Handler."
msgstr ""

#: ports/stm/common-hal/analogio/AnalogOut.c
msgid "DAC Channel Init Error"
msgstr ""

#: ports/stm/common-hal/analogio/AnalogOut.c
msgid "DAC Device Init Error"
msgstr ""

#: ports/atmel-samd/common-hal/audioio/AudioOut.c
msgid "DAC already in use"
msgstr ""

#: ports/atmel-samd/common-hal/displayio/ParallelBus.c
#: ports/nrf/common-hal/displayio/ParallelBus.c
msgid "Data 0 pin must be byte aligned"
msgstr ""

#: shared-module/audiocore/WaveFile.c
msgid "Data chunk must follow fmt chunk"
msgstr ""

#: ports/nrf/common-hal/_bleio/Adapter.c
msgid "Data too large for advertisement packet"
msgstr ""

#: shared-bindings/audiobusio/PDMIn.c
msgid "Destination capacity is smaller than destination_length."
msgstr ""

#: ports/nrf/common-hal/audiobusio/I2SOut.c
msgid "Device in use"
msgstr ""

#: ports/cxd56/common-hal/digitalio/DigitalInOut.c
msgid "DigitalInOut not supported on given pin"
msgstr ""

#: shared-bindings/displayio/Display.c
#: shared-bindings/framebufferio/FramebufferDisplay.c
msgid "Display must have a 16 bit colorspace."
msgstr ""

#: shared-bindings/displayio/Display.c
#: shared-bindings/displayio/EPaperDisplay.c
#: shared-bindings/framebufferio/FramebufferDisplay.c
msgid "Display rotation must be in 90 degree increments"
msgstr ""

#: shared-bindings/digitalio/DigitalInOut.c
msgid "Drive mode not used when direction is input."
msgstr ""

#: shared-bindings/aesio/aes.c
msgid "ECB only operates on 16 bytes at a time"
msgstr ""

#: ports/atmel-samd/common-hal/frequencyio/FrequencyIn.c
#: ports/atmel-samd/common-hal/ps2io/Ps2.c
#: ports/atmel-samd/common-hal/pulseio/PulseIn.c
#: ports/cxd56/common-hal/pulseio/PulseIn.c
msgid "EXTINT channel already in use"
msgstr ""

#: extmod/modure.c
msgid "Error in regex"
msgstr ""

#: shared-bindings/aesio/aes.c shared-bindings/microcontroller/Pin.c
#: shared-bindings/neopixel_write/__init__.c shared-bindings/pulseio/PulseOut.c
#: shared-bindings/terminalio/Terminal.c
msgid "Expected a %q"
msgstr ""

#: shared-bindings/_bleio/CharacteristicBuffer.c
#: shared-bindings/_bleio/Descriptor.c shared-bindings/_bleio/PacketBuffer.c
msgid "Expected a Characteristic"
msgstr ""

#: shared-bindings/_bleio/Characteristic.c
msgid "Expected a Service"
msgstr ""

#: shared-bindings/_bleio/Characteristic.c shared-bindings/_bleio/Descriptor.c
#: shared-bindings/_bleio/Service.c
msgid "Expected a UUID"
msgstr ""

#: shared-bindings/_bleio/Adapter.c
msgid "Expected an Address"
msgstr ""

#: shared-module/_pixelbuf/PixelBuf.c
#, c-format
msgid "Expected tuple of length %d, got %d"
msgstr ""

#: ports/nrf/common-hal/_bleio/Adapter.c
msgid "Extended advertisements with scan response not supported."
msgstr ""

#: extmod/ulab/code/fft.c
msgid "FFT is defined for ndarrays only"
msgstr ""

#: shared-bindings/ps2io/Ps2.c
msgid "Failed sending command."
msgstr ""

#: ports/nrf/sd_mutex.c
#, c-format
msgid "Failed to acquire mutex, err 0x%04x"
msgstr ""

#: ports/mimxrt10xx/common-hal/busio/UART.c ports/nrf/common-hal/busio/UART.c
msgid "Failed to allocate RX buffer"
msgstr ""

#: ports/atmel-samd/common-hal/busio/UART.c
#: ports/atmel-samd/common-hal/pulseio/PulseIn.c
#: ports/cxd56/common-hal/pulseio/PulseIn.c
#: ports/nrf/common-hal/pulseio/PulseIn.c
#: ports/stm/common-hal/pulseio/PulseIn.c
#, c-format
msgid "Failed to allocate RX buffer of %d bytes"
msgstr ""

#: ports/nrf/common-hal/_bleio/Adapter.c
msgid "Failed to connect: internal error"
msgstr ""

#: ports/nrf/common-hal/_bleio/Adapter.c
msgid "Failed to connect: timeout"
msgstr ""

#: shared-module/audiomp3/MP3Decoder.c
msgid "Failed to parse MP3 file"
msgstr ""

#: ports/nrf/sd_mutex.c
#, c-format
msgid "Failed to release mutex, err 0x%04x"
msgstr ""

#: supervisor/shared/safe_mode.c
msgid "Failed to write internal flash."
msgstr ""

#: py/moduerrno.c
msgid "File exists"
msgstr ""

#: ports/atmel-samd/common-hal/frequencyio/FrequencyIn.c
msgid "Frequency captured is above capability. Capture Paused."
msgstr ""

#: ports/stm/common-hal/pulseio/PWMOut.c
msgid "Frequency must match existing PWMOut using this timer"
msgstr ""

#: shared-bindings/bitbangio/I2C.c shared-bindings/bitbangio/SPI.c
#: shared-bindings/busio/I2C.c shared-bindings/busio/SPI.c
msgid "Function requires lock"
msgstr ""

#: shared-bindings/displayio/Display.c
#: shared-bindings/displayio/EPaperDisplay.c
#: shared-bindings/framebufferio/FramebufferDisplay.c
msgid "Group already used"
msgstr ""

#: shared-module/displayio/Group.c
msgid "Group full"
msgstr ""

#: ports/mimxrt10xx/common-hal/busio/SPI.c ports/stm/common-hal/busio/I2C.c
#: ports/stm/common-hal/busio/SPI.c
msgid "Hardware busy, try alternative pins"
msgstr ""

#: ports/mimxrt10xx/common-hal/busio/UART.c ports/stm/common-hal/busio/UART.c
msgid "Hardware in use, try alternative pins"
msgstr ""

#: extmod/vfs_posix_file.c py/objstringio.c
msgid "I/O operation on closed file"
msgstr ""

#: ports/stm/common-hal/busio/I2C.c
msgid "I2C Init Error"
msgstr ""

#: extmod/machine_i2c.c
msgid "I2C operation not supported"
msgstr ""

#: shared-bindings/aesio/aes.c
#, c-format
msgid "IV must be %d bytes long"
msgstr ""

#: py/persistentcode.c
msgid ""
"Incompatible .mpy file. Please update all .mpy files. See http://adafru.it/"
"mpy-update for more info."
msgstr ""

#: shared-bindings/_pew/PewPew.c
msgid "Incorrect buffer size"
msgstr ""

#: py/moduerrno.c
msgid "Input/output error"
msgstr ""

#: ports/nrf/common-hal/_bleio/__init__.c
msgid "Insufficient authentication"
msgstr ""

#: ports/nrf/common-hal/_bleio/__init__.c
msgid "Insufficient encryption"
msgstr ""

#: ports/stm/common-hal/busio/UART.c
msgid "Internal define error"
msgstr ""

#: shared-module/rgbmatrix/RGBMatrix.c
#, c-format
msgid "Internal error #%d"
msgstr ""

#: ports/atmel-samd/common-hal/audiobusio/I2SOut.c
#: ports/atmel-samd/common-hal/audiobusio/PDMIn.c
msgid "Invalid %q pin"
msgstr ""

#: ports/stm/common-hal/analogio/AnalogIn.c
msgid "Invalid ADC Unit value"
msgstr ""

#: shared-module/displayio/OnDiskBitmap.c
msgid "Invalid BMP file"
msgstr ""

#: ports/stm/common-hal/analogio/AnalogOut.c
msgid "Invalid DAC pin supplied"
msgstr ""

#: ports/stm/common-hal/busio/I2C.c
msgid "Invalid I2C pin selection"
msgstr ""

#: ports/atmel-samd/common-hal/pulseio/PWMOut.c
#: ports/cxd56/common-hal/pulseio/PWMOut.c
#: ports/nrf/common-hal/pulseio/PWMOut.c shared-bindings/pulseio/PWMOut.c
msgid "Invalid PWM frequency"
msgstr ""

#: ports/stm/common-hal/busio/SPI.c
msgid "Invalid SPI pin selection"
msgstr ""

#: ports/stm/common-hal/busio/UART.c
msgid "Invalid UART pin selection"
msgstr ""

#: py/moduerrno.c shared-module/rgbmatrix/RGBMatrix.c
msgid "Invalid argument"
msgstr ""

#: shared-module/displayio/Bitmap.c
msgid "Invalid bits per value"
msgstr ""

#: ports/nrf/common-hal/busio/UART.c ports/stm/common-hal/busio/UART.c
msgid "Invalid buffer size"
msgstr ""

#: shared-bindings/_pixelbuf/PixelBuf.c
msgid "Invalid byteorder string"
msgstr ""

#: ports/atmel-samd/common-hal/frequencyio/FrequencyIn.c
msgid "Invalid capture period. Valid range: 1 - 500"
msgstr ""

#: shared-bindings/audiomixer/Mixer.c
msgid "Invalid channel count"
msgstr ""

#: shared-bindings/digitalio/DigitalInOut.c
msgid "Invalid direction."
msgstr ""

#: shared-module/audiocore/WaveFile.c
msgid "Invalid file"
msgstr ""

#: shared-module/audiocore/WaveFile.c
msgid "Invalid format chunk size"
msgstr ""

#: ports/stm/common-hal/pulseio/PWMOut.c
msgid "Invalid frequency supplied"
msgstr ""

#: supervisor/shared/safe_mode.c
msgid "Invalid memory access."
msgstr ""

#: shared-bindings/bitbangio/SPI.c shared-bindings/busio/SPI.c
msgid "Invalid number of bits"
msgstr ""

#: shared-bindings/bitbangio/SPI.c shared-bindings/busio/SPI.c
#: shared-bindings/displayio/FourWire.c
msgid "Invalid phase"
msgstr ""

#: ports/atmel-samd/common-hal/audioio/AudioOut.c
#: ports/atmel-samd/common-hal/touchio/TouchIn.c
#: shared-bindings/pulseio/PWMOut.c shared-module/rgbmatrix/RGBMatrix.c
msgid "Invalid pin"
msgstr ""

#: ports/atmel-samd/common-hal/audioio/AudioOut.c
msgid "Invalid pin for left channel"
msgstr ""

#: ports/atmel-samd/common-hal/audioio/AudioOut.c
msgid "Invalid pin for right channel"
msgstr ""

#: ports/atmel-samd/common-hal/busio/I2C.c
#: ports/atmel-samd/common-hal/busio/SPI.c
#: ports/atmel-samd/common-hal/busio/UART.c
#: ports/atmel-samd/common-hal/i2cslave/I2CSlave.c
#: ports/cxd56/common-hal/busio/I2C.c ports/cxd56/common-hal/busio/SPI.c
#: ports/cxd56/common-hal/busio/UART.c ports/mimxrt10xx/common-hal/busio/I2C.c
#: ports/mimxrt10xx/common-hal/busio/SPI.c
#: ports/mimxrt10xx/common-hal/busio/UART.c ports/nrf/common-hal/busio/I2C.c
msgid "Invalid pins"
msgstr ""

#: ports/stm/common-hal/pulseio/PWMOut.c
msgid "Invalid pins for PWMOut"
msgstr ""

#: shared-bindings/bitbangio/SPI.c shared-bindings/busio/SPI.c
#: shared-bindings/displayio/FourWire.c
msgid "Invalid polarity"
msgstr ""

#: shared-bindings/_bleio/Characteristic.c
msgid "Invalid properties"
msgstr ""

#: shared-bindings/microcontroller/__init__.c
msgid "Invalid run mode."
msgstr ""

#: shared-module/_bleio/Attribute.c
msgid "Invalid security_mode"
msgstr ""

#: shared-bindings/audiomixer/Mixer.c
msgid "Invalid voice"
msgstr ""

#: shared-bindings/audiomixer/Mixer.c
msgid "Invalid voice count"
msgstr ""

#: shared-module/audiocore/WaveFile.c
msgid "Invalid wave file"
msgstr ""

#: ports/stm/common-hal/busio/UART.c
msgid "Invalid word/bit length"
msgstr ""

#: shared-bindings/aesio/aes.c
msgid "Key must be 16, 24, or 32 bytes long"
msgstr ""

#: py/compile.c
msgid "LHS of keyword arg must be an id"
msgstr ""

#: shared-module/displayio/Group.c
msgid "Layer already in a group."
msgstr ""

#: shared-module/displayio/Group.c
msgid "Layer must be a Group or TileGrid subclass."
msgstr ""

#: py/objslice.c
msgid "Length must be an int"
msgstr ""

#: py/objslice.c
msgid "Length must be non-negative"
msgstr ""

#: shared-module/bitbangio/SPI.c
msgid "MISO pin init failed."
msgstr ""

#: shared-module/bitbangio/SPI.c
msgid "MOSI pin init failed."
msgstr ""

#: shared-module/displayio/Shape.c
#, c-format
msgid "Maximum x value when mirrored is %d"
msgstr ""

#: supervisor/shared/safe_mode.c
msgid "MicroPython NLR jump failed. Likely memory corruption."
msgstr ""

#: supervisor/shared/safe_mode.c
msgid "MicroPython fatal error."
msgstr ""

#: shared-bindings/audiobusio/PDMIn.c
msgid "Microphone startup delay must be in range 0.0 to 1.0"
msgstr ""

#: ports/mimxrt10xx/common-hal/busio/SPI.c ports/stm/common-hal/busio/SPI.c
msgid "Missing MISO or MOSI Pin"
msgstr ""

#: shared-bindings/displayio/Group.c
msgid "Must be a %q subclass."
msgstr ""

#: ports/mimxrt10xx/common-hal/busio/SPI.c ports/stm/common-hal/busio/SPI.c
msgid "Must provide MISO or MOSI pin"
msgstr ""

#: shared-bindings/rgbmatrix/RGBMatrix.c
#, c-format
msgid "Must use a multiple of 6 rgb pins, not %d"
msgstr ""

#: py/parse.c
msgid "Name too long"
msgstr ""

#: ports/nrf/common-hal/_bleio/Characteristic.c
msgid "No CCCD for this Characteristic"
msgstr ""

#: ports/atmel-samd/common-hal/analogio/AnalogOut.c
#: ports/stm/common-hal/analogio/AnalogOut.c
msgid "No DAC on chip"
msgstr ""

#: ports/atmel-samd/common-hal/audiobusio/I2SOut.c
#: ports/atmel-samd/common-hal/audioio/AudioOut.c
msgid "No DMA channel found"
msgstr ""

#: ports/mimxrt10xx/common-hal/busio/SPI.c ports/stm/common-hal/busio/SPI.c
msgid "No MISO Pin"
msgstr ""

#: ports/mimxrt10xx/common-hal/busio/SPI.c ports/stm/common-hal/busio/SPI.c
msgid "No MOSI Pin"
msgstr ""

#: ports/atmel-samd/common-hal/busio/UART.c
#: ports/mimxrt10xx/common-hal/busio/UART.c ports/nrf/common-hal/busio/UART.c
#: ports/stm/common-hal/busio/UART.c
msgid "No RX pin"
msgstr ""

#: ports/atmel-samd/common-hal/busio/UART.c
#: ports/mimxrt10xx/common-hal/busio/UART.c ports/nrf/common-hal/busio/UART.c
#: ports/stm/common-hal/busio/UART.c
msgid "No TX pin"
msgstr ""

#: ports/atmel-samd/common-hal/frequencyio/FrequencyIn.c
msgid "No available clocks"
msgstr ""

#: shared-bindings/_bleio/PacketBuffer.c
msgid "No connection: length cannot be determined"
msgstr ""

#: shared-bindings/board/__init__.c
msgid "No default %q bus"
msgstr ""

#: ports/atmel-samd/common-hal/touchio/TouchIn.c
msgid "No free GCLKs"
msgstr ""

#: shared-bindings/os/__init__.c
msgid "No hardware random available"
msgstr ""

#: ports/atmel-samd/common-hal/ps2io/Ps2.c
msgid "No hardware support on clk pin"
msgstr ""

#: ports/atmel-samd/common-hal/frequencyio/FrequencyIn.c
#: ports/atmel-samd/common-hal/pulseio/PulseIn.c
msgid "No hardware support on pin"
msgstr ""

#: shared-bindings/aesio/aes.c
msgid "No key was specified"
msgstr ""

#: shared-bindings/time/__init__.c
msgid "No long integer support"
msgstr ""

#: ports/stm/common-hal/pulseio/PWMOut.c
msgid "No more timers available on this pin."
msgstr ""

#: shared-module/touchio/TouchIn.c
msgid "No pulldown on pin; 1Mohm recommended"
msgstr ""

#: py/moduerrno.c
msgid "No space left on device"
msgstr ""

#: py/moduerrno.c
msgid "No such file/directory"
msgstr ""

#: shared-module/rgbmatrix/RGBMatrix.c
msgid "No timer available"
msgstr ""

#: supervisor/shared/safe_mode.c
msgid "Nordic Soft Device failure assertion."
msgstr ""

#: ports/nrf/common-hal/_bleio/__init__.c
#: shared-bindings/_bleio/CharacteristicBuffer.c
msgid "Not connected"
msgstr ""

#: shared-bindings/audiobusio/I2SOut.c shared-bindings/audioio/AudioOut.c
#: shared-bindings/audiopwmio/PWMAudioOut.c
msgid "Not playing"
msgstr ""

#: shared-bindings/util.c
msgid ""
"Object has been deinitialized and can no longer be used. Create a new object."
msgstr ""

#: ports/nrf/common-hal/busio/UART.c
msgid "Odd parity is not supported"
msgstr ""

#: ports/atmel-samd/common-hal/audiobusio/PDMIn.c
msgid "Only 8 or 16 bit mono with "
msgstr ""

#: shared-module/displayio/OnDiskBitmap.c
#, c-format
msgid ""
"Only Windows format, uncompressed BMP supported: given header size is %d"
msgstr ""

#: shared-module/displayio/OnDiskBitmap.c
#, c-format
msgid ""
"Only monochrome, indexed 4bpp or 8bpp, and 16bpp or greater BMPs supported: "
"%d bpp given"
msgstr ""

#: shared-bindings/audiobusio/PDMIn.c
msgid "Oversample must be multiple of 8."
msgstr ""

#: shared-bindings/pulseio/PWMOut.c
msgid ""
"PWM duty_cycle must be between 0 and 65535 inclusive (16 bit resolution)"
msgstr ""

#: shared-bindings/pulseio/PWMOut.c
msgid ""
"PWM frequency not writable when variable_frequency is False on construction."
msgstr ""

#: ports/mimxrt10xx/common-hal/displayio/ParallelBus.c
#: ports/stm/common-hal/displayio/ParallelBus.c
msgid "ParallelBus not yet supported"
msgstr ""

#: py/moduerrno.c
msgid "Permission denied"
msgstr ""

#: ports/atmel-samd/common-hal/analogio/AnalogIn.c
#: ports/cxd56/common-hal/analogio/AnalogIn.c
#: ports/mimxrt10xx/common-hal/analogio/AnalogIn.c
#: ports/nrf/common-hal/analogio/AnalogIn.c
#: ports/stm/common-hal/analogio/AnalogIn.c
msgid "Pin does not have ADC capabilities"
msgstr ""

#: shared-bindings/digitalio/DigitalInOut.c
msgid "Pin is input only"
msgstr ""

#: ports/atmel-samd/common-hal/countio/Counter.c
msgid "Pin must support hardware interrupts"
msgstr ""

#: ports/stm/common-hal/pulseio/PulseIn.c
msgid "Pin number already reserved by EXTI"
msgstr ""

#: shared-bindings/rgbmatrix/RGBMatrix.c
#, c-format
msgid ""
"Pinout uses %d bytes per element, which consumes more than the ideal %d "
"bytes.  If this cannot be avoided, pass allow_inefficient=True to the "
"constructor"
msgstr ""

#: py/builtinhelp.c
msgid "Plus any modules on the filesystem\n"
msgstr ""

#: shared-module/vectorio/Polygon.c
msgid "Polygon needs at least 3 points"
msgstr ""

#: shared-bindings/ps2io/Ps2.c
msgid "Pop from an empty Ps2 buffer"
msgstr ""

#: shared-bindings/_bleio/Adapter.c
msgid "Prefix buffer must be on the heap"
msgstr ""

#: main.c
msgid "Press any key to enter the REPL. Use CTRL-D to reload."
msgstr ""

#: shared-bindings/digitalio/DigitalInOut.c
msgid "Pull not used when direction is output."
msgstr ""

#: ports/stm/common-hal/pulseio/PulseIn.c
msgid "PulseIn not supported on this chip"
msgstr ""

#: ports/stm/common-hal/pulseio/PulseOut.c
msgid "PulseOut not supported on this chip"
msgstr ""

#: ports/stm/common-hal/os/__init__.c
msgid "RNG DeInit Error"
msgstr ""

#: ports/stm/common-hal/os/__init__.c
msgid "RNG Init Error"
msgstr ""

#: ports/mimxrt10xx/common-hal/busio/UART.c
msgid "RS485 inversion specified when not in RS485 mode"
msgstr ""

#: ports/cxd56/common-hal/rtc/RTC.c ports/mimxrt10xx/common-hal/rtc/RTC.c
#: ports/nrf/common-hal/rtc/RTC.c
msgid "RTC calibration is not supported on this board"
msgstr ""

#: shared-bindings/time/__init__.c
msgid "RTC is not supported on this board"
msgstr ""

#: ports/atmel-samd/common-hal/busio/UART.c ports/cxd56/common-hal/busio/UART.c
#: ports/nrf/common-hal/busio/UART.c ports/stm/common-hal/busio/UART.c
msgid "RTS/CTS/RS485 Not yet supported on this device"
msgstr ""

#: ports/stm/common-hal/os/__init__.c
msgid "Random number generation error"
msgstr ""

#: shared-bindings/pulseio/PulseIn.c
msgid "Read-only"
msgstr ""

#: extmod/vfs_fat.c py/moduerrno.c
msgid "Read-only filesystem"
msgstr ""

#: shared-module/displayio/Bitmap.c
msgid "Read-only object"
msgstr ""

#: shared-bindings/displayio/EPaperDisplay.c
msgid "Refresh too soon"
msgstr ""

#: shared-bindings/aesio/aes.c
msgid "Requested AES mode is unsupported"
msgstr ""

#: ports/atmel-samd/common-hal/audioio/AudioOut.c
msgid "Right channel unsupported"
msgstr ""

#: shared-bindings/_pew/PewPew.c
msgid "Row entry must be digitalio.DigitalInOut"
msgstr ""

#: main.c
msgid "Running in safe mode! Auto-reload is off.\n"
msgstr ""

#: main.c
msgid "Running in safe mode! Not running saved code.\n"
msgstr ""

#: ports/atmel-samd/common-hal/busio/I2C.c
#: ports/mimxrt10xx/common-hal/busio/I2C.c ports/nrf/common-hal/busio/I2C.c
msgid "SDA or SCL needs a pull up"
msgstr ""

#: ports/stm/common-hal/busio/SPI.c
msgid "SPI Init Error"
msgstr ""

#: ports/stm/common-hal/busio/SPI.c
msgid "SPI Re-initialization error"
msgstr ""

#: shared-bindings/audiomixer/Mixer.c
msgid "Sample rate must be positive"
msgstr ""

#: ports/atmel-samd/common-hal/audioio/AudioOut.c
#, c-format
msgid "Sample rate too high. It must be less than %d"
msgstr ""

#: ports/nrf/common-hal/_bleio/Adapter.c
msgid "Scan already in progess. Stop with stop_scan."
msgstr ""

#: ports/mimxrt10xx/common-hal/busio/UART.c
msgid "Selected CTS pin not valid"
msgstr ""

#: ports/mimxrt10xx/common-hal/busio/UART.c
msgid "Selected RTS pin not valid"
msgstr ""

#: ports/atmel-samd/common-hal/audiobusio/I2SOut.c
#: ports/atmel-samd/common-hal/audiobusio/PDMIn.c
msgid "Serializer in use"
msgstr ""

#: shared-bindings/nvm/ByteArray.c
msgid "Slice and value different lengths."
msgstr ""

#: shared-bindings/displayio/Bitmap.c shared-bindings/displayio/Group.c
#: shared-bindings/displayio/TileGrid.c shared-bindings/pulseio/PulseIn.c
msgid "Slices not supported"
msgstr ""

#: shared-bindings/aesio/aes.c
msgid "Source and destination buffers must be the same length"
msgstr ""

#: extmod/modure.c
msgid "Splitting with sub-captures"
msgstr ""

#: shared-bindings/supervisor/__init__.c
msgid "Stack size must be at least 256"
msgstr ""

#: shared-bindings/multiterminal/__init__.c
msgid "Stream missing readinto() or write() method."
msgstr ""

#: ports/mimxrt10xx/common-hal/busio/UART.c ports/stm/common-hal/busio/UART.c
msgid "Supply at least one UART pin"
msgstr ""

#: ports/stm/common-hal/microcontroller/Processor.c
msgid "Temperature read timed out"
msgstr ""

#: supervisor/shared/safe_mode.c
msgid ""
"The CircuitPython heap was corrupted because the stack was too small.\n"
"Please increase the stack size if you know how, or if not:"
msgstr ""

#: supervisor/shared/safe_mode.c
msgid ""
"The `microcontroller` module was used to boot into safe mode. Press reset to "
"exit safe mode.\n"
msgstr ""

#: supervisor/shared/safe_mode.c
msgid ""
"The microcontroller's power dipped. Make sure your power supply provides\n"
"enough power for the whole circuit and press reset (after ejecting "
"CIRCUITPY).\n"
msgstr ""

#: shared-module/audiomixer/MixerVoice.c
msgid "The sample's bits_per_sample does not match the mixer's"
msgstr ""

#: shared-module/audiomixer/MixerVoice.c
msgid "The sample's channel count does not match the mixer's"
msgstr ""

#: shared-module/audiomixer/MixerVoice.c
msgid "The sample's sample rate does not match the mixer's"
msgstr ""

#: shared-module/audiomixer/MixerVoice.c
msgid "The sample's signedness does not match the mixer's"
msgstr ""

#: shared-bindings/displayio/TileGrid.c
msgid "Tile height must exactly divide bitmap height"
msgstr ""

#: shared-bindings/displayio/TileGrid.c shared-module/displayio/TileGrid.c
msgid "Tile index out of bounds"
msgstr ""

#: shared-bindings/displayio/TileGrid.c
msgid "Tile value out of bounds"
msgstr ""

#: shared-bindings/displayio/TileGrid.c
msgid "Tile width must exactly divide bitmap width"
msgstr ""

#: ports/nrf/common-hal/_bleio/Adapter.c
#, c-format
msgid "Timeout is too long: Maximum timeout length is %d seconds"
msgstr ""

#: ports/atmel-samd/common-hal/audiobusio/I2SOut.c
msgid "Too many channels in sample."
msgstr ""

#: shared-module/displayio/__init__.c
msgid "Too many display busses"
msgstr ""

#: shared-module/displayio/__init__.c
msgid "Too many displays"
msgstr ""

#: ports/nrf/common-hal/_bleio/PacketBuffer.c
msgid "Total data to write is larger than outgoing_packet_length"
msgstr ""

#: py/obj.c
msgid "Traceback (most recent call last):\n"
msgstr ""

#: shared-bindings/time/__init__.c
msgid "Tuple or struct_time argument required"
msgstr ""

#: ports/stm/common-hal/busio/UART.c
msgid "UART Buffer allocation error"
msgstr ""

#: ports/stm/common-hal/busio/UART.c
msgid "UART De-init error"
msgstr ""

#: ports/stm/common-hal/busio/UART.c
msgid "UART Init Error"
msgstr ""

#: ports/stm/common-hal/busio/UART.c
msgid "UART Re-init error"
msgstr ""

#: ports/stm/common-hal/busio/UART.c
msgid "UART write error"
msgstr ""

#: shared-module/usb_hid/Device.c
msgid "USB Busy"
msgstr ""

#: shared-module/usb_hid/Device.c
msgid "USB Error"
msgstr ""

#: shared-bindings/_bleio/UUID.c
msgid "UUID integer value must be 0-0xffff"
msgstr ""

#: shared-bindings/_bleio/UUID.c
msgid "UUID string not 'xxxxxxxx-xxxx-xxxx-xxxx-xxxxxxxxxxxx'"
msgstr ""

#: shared-bindings/_bleio/UUID.c
msgid "UUID value is not str, int or byte buffer"
msgstr ""

#: ports/atmel-samd/common-hal/audiobusio/I2SOut.c
#: ports/atmel-samd/common-hal/audioio/AudioOut.c
msgid "Unable to allocate buffers for signed conversion"
msgstr ""

#: shared-module/displayio/I2CDisplay.c
#, c-format
msgid "Unable to find I2C Display at %x"
msgstr ""

#: ports/atmel-samd/common-hal/audiobusio/I2SOut.c
#: ports/atmel-samd/common-hal/audiobusio/PDMIn.c
msgid "Unable to find free GCLK"
msgstr ""

#: py/parse.c
msgid "Unable to init parser"
msgstr ""

#: shared-module/displayio/OnDiskBitmap.c
msgid "Unable to read color palette data"
msgstr ""

#: shared-bindings/nvm/ByteArray.c
msgid "Unable to write to nvm."
msgstr ""

#: ports/nrf/common-hal/_bleio/UUID.c
msgid "Unexpected nrfx uuid type"
msgstr ""

#: ports/nrf/common-hal/_bleio/__init__.c
#, c-format
msgid "Unknown gatt error: 0x%04x"
msgstr ""

#: supervisor/shared/safe_mode.c
msgid "Unknown reason."
msgstr ""

#: ports/nrf/common-hal/_bleio/__init__.c
#, c-format
msgid "Unknown security error: 0x%04x"
msgstr ""

#: ports/nrf/common-hal/_bleio/__init__.c
#, c-format
msgid "Unknown soft device error: %04x"
msgstr ""

#: shared-bindings/_pixelbuf/PixelBuf.c
#, c-format
msgid "Unmatched number of items on RHS (expected %d, got %d)."
msgstr ""

#: ports/nrf/common-hal/_bleio/__init__.c
msgid ""
"Unspecified issue. Can be that the pairing prompt on the other device was "
"declined or ignored."
msgstr ""

#: ports/atmel-samd/common-hal/busio/I2C.c ports/cxd56/common-hal/busio/I2C.c
msgid "Unsupported baudrate"
msgstr ""

#: shared-module/displayio/display_core.c
msgid "Unsupported display bus type"
msgstr ""

#: shared-module/audiocore/WaveFile.c
msgid "Unsupported format"
msgstr ""

#: py/moduerrno.c
msgid "Unsupported operation"
msgstr ""

#: shared-bindings/digitalio/DigitalInOut.c
msgid "Unsupported pull value."
msgstr ""

#: ports/nrf/common-hal/_bleio/Characteristic.c
#: ports/nrf/common-hal/_bleio/Descriptor.c
msgid "Value length != required fixed length"
msgstr ""

#: ports/nrf/common-hal/_bleio/Characteristic.c
#: ports/nrf/common-hal/_bleio/Descriptor.c
msgid "Value length > max_length"
msgstr ""

#: py/emitnative.c
msgid "Viper functions don't currently support more than 4 arguments"
msgstr ""

#: ports/stm/common-hal/microcontroller/Processor.c
msgid "Voltage read timed out"
msgstr ""

#: main.c
msgid "WARNING: Your code filename has two extensions\n"
msgstr ""

#: shared-bindings/watchdog/WatchDogTimer.c
msgid "WatchDogTimer cannot be deinitialized once mode is set to RESET"
msgstr ""

#: shared-bindings/watchdog/WatchDogTimer.c
msgid "WatchDogTimer is not currently running"
msgstr ""

#: shared-bindings/watchdog/WatchDogTimer.c
msgid "WatchDogTimer.mode cannot be changed once set to WatchDogMode.RESET"
msgstr ""

#: shared-bindings/watchdog/WatchDogTimer.c
msgid "WatchDogTimer.timeout must be greater than 0"
msgstr ""

#: supervisor/shared/safe_mode.c
msgid "Watchdog timer expired."
msgstr ""

#: py/builtinhelp.c
#, c-format
msgid ""
"Welcome to Adafruit CircuitPython %s!\n"
"\n"
"Please visit learn.adafruit.com/category/circuitpython for project guides.\n"
"\n"
"To list built-in modules please do `help(\"modules\")`.\n"
msgstr ""

#: ports/nrf/common-hal/_bleio/PacketBuffer.c
msgid "Writes not supported on Characteristic"
msgstr ""

#: supervisor/shared/safe_mode.c
msgid "You are in safe mode: something unanticipated happened.\n"
msgstr ""

#: supervisor/shared/safe_mode.c
msgid "You requested starting safe mode by "
msgstr ""

#: py/objtype.c
msgid "__init__() should return None"
msgstr ""

#: py/objtype.c
#, c-format
msgid "__init__() should return None, not '%s'"
msgstr ""

#: py/objobject.c
msgid "__new__ arg must be a user-type"
msgstr ""

#: extmod/modubinascii.c extmod/moduhashlib.c
msgid "a bytes-like object is required"
msgstr ""

#: lib/embed/abort_.c
msgid "abort() called"
msgstr ""

#: extmod/machine_mem.c
#, c-format
msgid "address %08x is not aligned to %d bytes"
msgstr ""

#: shared-bindings/i2cslave/I2CSlave.c
msgid "address out of bounds"
msgstr ""

#: shared-bindings/i2cslave/I2CSlave.c
msgid "addresses is empty"
msgstr ""

#: extmod/ulab/code/vectorise.c
msgid "arctan2 is implemented for scalars and ndarrays only"
msgstr ""

#: py/modbuiltins.c
msgid "arg is an empty sequence"
msgstr ""

#: extmod/ulab/code/numerical.c
msgid "argsort argument must be an ndarray"
msgstr ""

#: py/runtime.c
msgid "argument has wrong type"
msgstr ""

#: py/argcheck.c shared-bindings/_stage/__init__.c
#: shared-bindings/digitalio/DigitalInOut.c shared-bindings/gamepad/GamePad.c
msgid "argument num/types mismatch"
msgstr ""

#: py/runtime.c
msgid "argument should be a '%q' not a '%q'"
msgstr ""

#: extmod/ulab/code/linalg.c
msgid "arguments must be ndarrays"
msgstr ""

#: py/objarray.c shared-bindings/nvm/ByteArray.c
msgid "array/bytes required on right side"
msgstr ""

#: extmod/ulab/code/numerical.c
msgid "attempt to get argmin/argmax of an empty sequence"
msgstr ""

#: py/objstr.c
msgid "attributes not supported yet"
msgstr ""

#: extmod/ulab/code/numerical.c
msgid "axis must be -1, 0, None, or 1"
msgstr ""

#: extmod/ulab/code/numerical.c
msgid "axis must be -1, 0, or 1"
msgstr ""

#: extmod/ulab/code/numerical.c
msgid "axis must be None, 0, or 1"
msgstr ""

#: py/builtinevex.c
msgid "bad compile mode"
msgstr ""

#: py/objstr.c
msgid "bad conversion specifier"
msgstr ""

#: py/objstr.c
msgid "bad format string"
msgstr ""

#: py/binary.c
msgid "bad typecode"
msgstr ""

#: py/emitnative.c
msgid "binary op %q not implemented"
msgstr ""

#: shared-bindings/busio/UART.c
msgid "bits must be 7, 8 or 9"
msgstr ""

#: extmod/machine_spi.c
msgid "bits must be 8"
msgstr ""

#: shared-bindings/audiomixer/Mixer.c
msgid "bits_per_sample must be 8 or 16"
msgstr ""

#: py/emitinlinethumb.c
msgid "branch not in range"
msgstr ""

#: shared-bindings/audiocore/RawSample.c
msgid "buffer must be a bytes-like object"
msgstr ""

#: shared-module/struct/__init__.c
msgid "buffer size must match format"
msgstr ""

#: shared-bindings/bitbangio/SPI.c shared-bindings/busio/SPI.c
msgid "buffer slices must be of equal length"
msgstr ""

#: py/modstruct.c shared-bindings/struct/__init__.c
#: shared-module/struct/__init__.c
msgid "buffer too small"
msgstr ""

#: extmod/machine_spi.c
msgid "buffers must be the same length"
msgstr ""

#: shared-bindings/_pew/PewPew.c
msgid "buttons must be digitalio.DigitalInOut"
msgstr ""

#: py/vm.c
msgid "byte code not implemented"
msgstr ""

#: shared-bindings/_pixelbuf/PixelBuf.c
msgid "byteorder is not a string"
msgstr ""

#: ports/atmel-samd/common-hal/busio/UART.c
msgid "bytes > 8 bits not supported"
msgstr ""

#: py/objstr.c
msgid "bytes value out of range"
msgstr ""

#: ports/atmel-samd/bindings/samd/Clock.c
msgid "calibration is out of range"
msgstr ""

#: ports/atmel-samd/bindings/samd/Clock.c
msgid "calibration is read only"
msgstr ""

#: ports/atmel-samd/common-hal/rtc/RTC.c
msgid "calibration value out of range +/-127"
msgstr ""

#: py/emitinlinethumb.c
msgid "can only have up to 4 parameters to Thumb assembly"
msgstr ""

#: py/emitinlinextensa.c
msgid "can only have up to 4 parameters to Xtensa assembly"
msgstr ""

#: py/persistentcode.c
msgid "can only save bytecode"
msgstr ""

#: py/objtype.c
msgid "can't add special method to already-subclassed class"
msgstr ""

#: py/compile.c
msgid "can't assign to expression"
msgstr ""

#: py/obj.c
#, c-format
msgid "can't convert %s to complex"
msgstr ""

#: py/obj.c
#, c-format
msgid "can't convert %s to float"
msgstr ""

#: py/obj.c
#, c-format
msgid "can't convert %s to int"
msgstr ""

#: py/objstr.c
msgid "can't convert '%q' object to %q implicitly"
msgstr ""

#: py/objint.c
msgid "can't convert NaN to int"
msgstr ""

#: shared-bindings/i2cslave/I2CSlave.c
msgid "can't convert address to int"
msgstr ""

#: py/objint.c
msgid "can't convert inf to int"
msgstr ""

#: py/obj.c
msgid "can't convert to complex"
msgstr ""

#: py/obj.c
msgid "can't convert to float"
msgstr ""

#: py/obj.c
msgid "can't convert to int"
msgstr ""

#: py/objstr.c
msgid "can't convert to str implicitly"
msgstr ""

#: py/compile.c
msgid "can't declare nonlocal in outer code"
msgstr ""

#: py/compile.c
msgid "can't delete expression"
msgstr ""

#: py/emitnative.c
msgid "can't do binary op between '%q' and '%q'"
msgstr ""

#: py/objcomplex.c
msgid "can't do truncated division of a complex number"
msgstr ""

#: py/compile.c
msgid "can't have multiple **x"
msgstr ""

#: py/compile.c
msgid "can't have multiple *x"
msgstr ""

#: py/emitnative.c
msgid "can't implicitly convert '%q' to 'bool'"
msgstr ""

#: py/emitnative.c
msgid "can't load from '%q'"
msgstr ""

#: py/emitnative.c
msgid "can't load with '%q' index"
msgstr ""

#: py/objgenerator.c
msgid "can't pend throw to just-started generator"
msgstr ""

#: py/objgenerator.c
msgid "can't send non-None value to a just-started generator"
msgstr ""

#: py/objnamedtuple.c
msgid "can't set attribute"
msgstr ""

#: py/emitnative.c
msgid "can't store '%q'"
msgstr ""

#: py/emitnative.c
msgid "can't store to '%q'"
msgstr ""

#: py/emitnative.c
msgid "can't store with '%q' index"
msgstr ""

#: py/objstr.c
msgid ""
"can't switch from automatic field numbering to manual field specification"
msgstr ""

#: py/objstr.c
msgid ""
"can't switch from manual field specification to automatic field numbering"
msgstr ""

#: py/objtype.c
msgid "cannot create '%q' instances"
msgstr ""

#: py/objtype.c
msgid "cannot create instance"
msgstr ""

#: py/runtime.c
msgid "cannot import name %q"
msgstr ""

#: py/builtinimport.c
msgid "cannot perform relative import"
msgstr ""

#: extmod/ulab/code/ndarray.c
msgid "cannot reshape array (incompatible input/output shape)"
msgstr ""

#: py/emitnative.c
msgid "casting"
msgstr ""

#: shared-bindings/_stage/Text.c
msgid "chars buffer too small"
msgstr ""

#: py/modbuiltins.c
msgid "chr() arg not in range(0x110000)"
msgstr ""

#: py/modbuiltins.c
msgid "chr() arg not in range(256)"
msgstr ""

#: shared-module/vectorio/Circle.c
msgid "circle can only be registered in one parent"
msgstr ""

#: shared-bindings/displayio/Palette.c
msgid "color buffer must be 3 bytes (RGB) or 4 bytes (RGB + pad byte)"
msgstr ""

#: shared-bindings/displayio/Palette.c
msgid "color buffer must be a buffer, tuple, list, or int"
msgstr ""

#: shared-bindings/displayio/Palette.c
msgid "color buffer must be a bytearray or array of type 'b' or 'B'"
msgstr ""

#: shared-bindings/displayio/Palette.c
msgid "color must be between 0x000000 and 0xffffff"
msgstr ""

#: shared-bindings/displayio/ColorConverter.c
msgid "color should be an int"
msgstr ""

#: py/objcomplex.c
msgid "complex division by zero"
msgstr ""

#: py/objfloat.c py/parsenum.c
msgid "complex values not supported"
msgstr ""

#: extmod/moduzlib.c
msgid "compression header"
msgstr ""

#: py/parse.c
msgid "constant must be an integer"
msgstr ""

#: py/emitnative.c
msgid "conversion to object"
msgstr ""

#: extmod/ulab/code/filter.c
msgid "convolve arguments must be linear arrays"
msgstr ""

#: extmod/ulab/code/filter.c
msgid "convolve arguments must be ndarrays"
msgstr ""

#: extmod/ulab/code/filter.c
msgid "convolve arguments must not be empty"
msgstr ""

#: extmod/ulab/code/ndarray.c
msgid "could not broadast input array from shape"
msgstr ""

#: extmod/ulab/code/poly.c
msgid "could not invert Vandermonde matrix"
msgstr ""

#: extmod/ulab/code/approx.c
msgid "data must be iterable"
msgstr ""

#: extmod/ulab/code/approx.c
msgid "data must be of equal length"
msgstr ""

#: extmod/ulab/code/numerical.c
msgid "ddof must be smaller than length of data set"
msgstr ""

#: py/parsenum.c
msgid "decimal numbers not supported"
msgstr ""

#: py/compile.c
msgid "default 'except' must be last"
msgstr ""

#: shared-bindings/audiobusio/PDMIn.c
msgid ""
"destination buffer must be a bytearray or array of type 'B' for bit_depth = 8"
msgstr ""

#: shared-bindings/audiobusio/PDMIn.c
msgid "destination buffer must be an array of type 'H' for bit_depth = 16"
msgstr ""

#: shared-bindings/audiobusio/PDMIn.c
msgid "destination_length must be an int >= 0"
msgstr ""

#: py/objdict.c
msgid "dict update sequence has wrong length"
msgstr ""

#: extmod/ulab/code/numerical.c
msgid "diff argument must be an ndarray"
msgstr ""

#: py/modmath.c py/objfloat.c py/objint_longlong.c py/objint_mpz.c py/runtime.c
#: shared-bindings/math/__init__.c
msgid "division by zero"
msgstr ""

#: py/objdeque.c
msgid "empty"
msgstr ""

#: extmod/moduheapq.c extmod/modutimeq.c
msgid "empty heap"
msgstr ""

#: py/objstr.c
msgid "empty separator"
msgstr ""

#: shared-bindings/random/__init__.c
msgid "empty sequence"
msgstr ""

#: py/objstr.c
msgid "end of format while looking for conversion specifier"
msgstr ""

#: shared-bindings/displayio/Shape.c
msgid "end_x should be an int"
msgstr ""

#: ports/nrf/common-hal/busio/UART.c
#, c-format
msgid "error = 0x%08lX"
msgstr ""

#: py/runtime.c
msgid "exceptions must derive from BaseException"
msgstr ""

#: py/objstr.c
msgid "expected ':' after format specifier"
msgstr ""

#: py/obj.c
msgid "expected tuple/list"
msgstr ""

#: py/modthread.c
msgid "expecting a dict for keyword args"
msgstr ""

#: py/compile.c
msgid "expecting an assembler instruction"
msgstr ""

#: py/compile.c
msgid "expecting just a value for set"
msgstr ""

#: py/compile.c
msgid "expecting key:value for dict"
msgstr ""

#: py/argcheck.c
msgid "extra keyword arguments given"
msgstr ""

#: py/argcheck.c
msgid "extra positional arguments given"
msgstr ""

#: py/parse.c
msgid "f-string expression part cannot include a '#'"
msgstr ""

#: py/parse.c
msgid "f-string expression part cannot include a backslash"
msgstr ""

#: py/parse.c
msgid "f-string: empty expression not allowed"
msgstr ""

#: py/parse.c
msgid "f-string: expecting '}'"
msgstr ""

#: py/parse.c
msgid "f-string: single '}' is not allowed"
msgstr ""

#: shared-bindings/audiocore/WaveFile.c shared-bindings/audiomp3/MP3Decoder.c
#: shared-bindings/displayio/OnDiskBitmap.c
msgid "file must be a file opened in byte mode"
msgstr ""

#: shared-bindings/storage/__init__.c
msgid "filesystem must provide mount method"
msgstr ""

#: extmod/ulab/code/vectorise.c
msgid "first argument must be a callable"
msgstr ""

#: extmod/ulab/code/approx.c
msgid "first argument must be a function"
msgstr ""

#: extmod/ulab/code/ndarray.c
msgid "first argument must be an iterable"
msgstr ""

#: extmod/ulab/code/vectorise.c
msgid "first argument must be an ndarray"
msgstr ""

#: py/objtype.c
msgid "first argument to super() must be type"
msgstr ""

#: extmod/machine_spi.c
msgid "firstbit must be MSB"
msgstr ""

#: extmod/ulab/code/ndarray.c
msgid "flattening order must be either 'C', or 'F'"
msgstr ""

#: extmod/ulab/code/numerical.c
msgid "flip argument must be an ndarray"
msgstr ""

#: py/objint.c
msgid "float too big"
msgstr ""

#: shared-bindings/_stage/Text.c
msgid "font must be 2048 bytes long"
msgstr ""

#: py/objstr.c
msgid "format requires a dict"
msgstr ""

#: py/objdeque.c
msgid "full"
msgstr ""

#: py/argcheck.c
msgid "function does not take keyword arguments"
msgstr ""

#: py/argcheck.c
#, c-format
msgid "function expected at most %d arguments, got %d"
msgstr ""

#: py/bc.c py/objnamedtuple.c
msgid "function got multiple values for argument '%q'"
msgstr ""

#: extmod/ulab/code/approx.c
msgid "function has the same sign at the ends of interval"
msgstr ""

#: extmod/ulab/code/compare.c
msgid "function is implemented for scalars and ndarrays only"
msgstr ""

#: py/argcheck.c
#, c-format
msgid "function missing %d required positional arguments"
msgstr ""

#: py/bc.c
msgid "function missing keyword-only argument"
msgstr ""

#: py/bc.c
msgid "function missing required keyword argument '%q'"
msgstr ""

#: py/bc.c
#, c-format
msgid "function missing required positional argument #%d"
msgstr ""

#: py/argcheck.c py/bc.c py/objnamedtuple.c
#, c-format
msgid "function takes %d positional arguments but %d were given"
msgstr ""

#: shared-bindings/time/__init__.c
msgid "function takes exactly 9 arguments"
msgstr ""

#: py/objgenerator.c
msgid "generator already executing"
msgstr ""

#: py/objgenerator.c
msgid "generator ignored GeneratorExit"
msgstr ""

#: shared-bindings/_stage/Layer.c
msgid "graphic must be 2048 bytes long"
msgstr ""

#: extmod/moduheapq.c
msgid "heap must be a list"
msgstr ""

#: py/compile.c
msgid "identifier redefined as global"
msgstr ""

#: py/compile.c
msgid "identifier redefined as nonlocal"
msgstr ""

#: py/objstr.c
msgid "incomplete format"
msgstr ""

#: py/objstr.c
msgid "incomplete format key"
msgstr ""

#: extmod/modubinascii.c
msgid "incorrect padding"
msgstr ""

#: extmod/ulab/code/ndarray.c
msgid "index is out of bounds"
msgstr ""

#: ports/atmel-samd/common-hal/pulseio/PulseIn.c
#: ports/cxd56/common-hal/pulseio/PulseIn.c
#: ports/nrf/common-hal/pulseio/PulseIn.c
#: ports/stm/common-hal/pulseio/PulseIn.c py/obj.c
msgid "index out of range"
msgstr ""

#: py/obj.c
msgid "indices must be integers"
msgstr ""

#: extmod/ulab/code/ndarray.c
msgid "indices must be integers, slices, or Boolean lists"
msgstr ""

#: extmod/ulab/code/approx.c
msgid "initial values must be iterable"
msgstr ""

#: py/compile.c
msgid "inline assembler must be a function"
msgstr ""

#: extmod/ulab/code/create.c
msgid "input argument must be an integer or a 2-tuple"
msgstr ""

#: extmod/ulab/code/fft.c
msgid "input array length must be power of 2"
msgstr ""

#: extmod/ulab/code/poly.c
msgid "input data must be an iterable"
msgstr ""

#: extmod/ulab/code/linalg.c
msgid "input matrix is asymmetric"
msgstr ""

#: extmod/ulab/code/linalg.c
msgid "input matrix is singular"
msgstr ""

#: extmod/ulab/code/linalg.c
msgid "input must be square matrix"
msgstr ""

#: extmod/ulab/code/numerical.c
msgid "input must be tuple, list, range, or ndarray"
msgstr ""

#: extmod/ulab/code/poly.c
msgid "input vectors must be of equal length"
msgstr ""

#: py/parsenum.c
msgid "int() arg 2 must be >= 2 and <= 36"
msgstr ""

#: py/objstr.c
msgid "integer required"
msgstr ""

#: extmod/ulab/code/approx.c
msgid "interp is defined for 1D arrays of equal length"
msgstr ""

#: shared-bindings/_bleio/Adapter.c
#, c-format
msgid "interval must be in range %s-%s"
msgstr ""

#: extmod/machine_i2c.c
msgid "invalid I2C peripheral"
msgstr ""

#: extmod/machine_spi.c
msgid "invalid SPI peripheral"
msgstr ""

#: lib/netutils/netutils.c
msgid "invalid arguments"
msgstr ""

#: extmod/modussl_axtls.c
msgid "invalid cert"
msgstr ""

#: extmod/uos_dupterm.c
msgid "invalid dupterm index"
msgstr ""

#: extmod/modframebuf.c
msgid "invalid format"
msgstr ""

#: py/objstr.c
msgid "invalid format specifier"
msgstr ""

#: extmod/modussl_axtls.c
msgid "invalid key"
msgstr ""

#: py/compile.c
msgid "invalid micropython decorator"
msgstr ""

#: shared-bindings/random/__init__.c
msgid "invalid step"
msgstr ""

#: py/compile.c py/parse.c
msgid "invalid syntax"
msgstr ""

#: py/parsenum.c
msgid "invalid syntax for integer"
msgstr ""

#: py/parsenum.c
#, c-format
msgid "invalid syntax for integer with base %d"
msgstr ""

#: py/parsenum.c
msgid "invalid syntax for number"
msgstr ""

#: py/objtype.c
msgid "issubclass() arg 1 must be a class"
msgstr ""

#: py/objtype.c
msgid "issubclass() arg 2 must be a class or a tuple of classes"
msgstr ""

#: extmod/ulab/code/ndarray.c
msgid "iterables are not of the same length"
msgstr ""

#: extmod/ulab/code/linalg.c
msgid "iterations did not converge"
msgstr ""

#: py/objstr.c
msgid "join expects a list of str/bytes objects consistent with self object"
msgstr ""

#: py/argcheck.c
msgid "keyword argument(s) not yet implemented - use normal args instead"
msgstr ""

#: py/bc.c
msgid "keywords must be strings"
msgstr ""

#: py/emitinlinethumb.c py/emitinlinextensa.c
msgid "label '%q' not defined"
msgstr ""

#: py/compile.c
msgid "label redefined"
msgstr ""

#: py/stream.c
msgid "length argument not allowed for this type"
msgstr ""

#: shared-bindings/audiomixer/MixerVoice.c
msgid "level must be between 0 and 1"
msgstr ""

#: py/objarray.c
msgid "lhs and rhs should be compatible"
msgstr ""

#: py/emitnative.c
msgid "local '%q' has type '%q' but source is '%q'"
msgstr ""

#: py/emitnative.c
msgid "local '%q' used before type known"
msgstr ""

#: py/vm.c
msgid "local variable referenced before assignment"
msgstr ""

#: py/objint.c
msgid "long int not supported in this build"
msgstr ""

#: py/parse.c
msgid "malformed f-string"
msgstr ""

#: shared-bindings/_stage/Layer.c
msgid "map buffer too small"
msgstr ""

#: py/modmath.c shared-bindings/math/__init__.c
msgid "math domain error"
msgstr ""

#: extmod/ulab/code/linalg.c
msgid "matrix dimensions do not match"
msgstr ""

#: extmod/ulab/code/linalg.c
msgid "matrix is not positive definite"
msgstr ""

#: ports/nrf/common-hal/_bleio/Characteristic.c
#: ports/nrf/common-hal/_bleio/Descriptor.c
#, c-format
msgid "max_length must be 0-%d when fixed_length is %s"
msgstr ""

#: py/runtime.c
msgid "maximum recursion depth exceeded"
msgstr ""

#: py/runtime.c
#, c-format
msgid "memory allocation failed, allocating %u bytes"
msgstr ""

#: py/runtime.c
msgid "memory allocation failed, heap is locked"
msgstr ""

#: py/builtinimport.c
msgid "module not found"
msgstr ""

#: extmod/ulab/code/poly.c
msgid "more degrees of freedom than data points"
msgstr ""

#: py/compile.c
msgid "multiple *x in assignment"
msgstr ""

#: py/objtype.c
msgid "multiple bases have instance lay-out conflict"
msgstr ""

#: py/objtype.c
msgid "multiple inheritance not supported"
msgstr ""

#: py/emitnative.c
msgid "must raise an object"
msgstr ""

#: extmod/machine_spi.c
msgid "must specify all of sck/mosi/miso"
msgstr ""

#: py/modbuiltins.c
msgid "must use keyword argument for key function"
msgstr ""

#: extmod/ulab/code/numerical.c
msgid "n must be between 0, and 9"
msgstr ""

#: py/runtime.c
msgid "name '%q' is not defined"
msgstr ""

#: py/runtime.c
msgid "name not defined"
msgstr ""

#: py/compile.c
msgid "name reused for argument"
msgstr ""

#: py/emitnative.c
msgid "native yield"
msgstr ""

#: py/runtime.c
#, c-format
msgid "need more than %d values to unpack"
msgstr ""

#: py/objint_longlong.c py/objint_mpz.c py/runtime.c
msgid "negative power with no float support"
msgstr ""

#: py/objint_mpz.c py/runtime.c
msgid "negative shift count"
msgstr ""

#: py/vm.c
msgid "no active exception to reraise"
msgstr ""

#: shared-bindings/socket/__init__.c shared-module/network/__init__.c
msgid "no available NIC"
msgstr ""

#: py/compile.c
msgid "no binding for nonlocal found"
msgstr ""

#: py/builtinimport.c
msgid "no module named '%q'"
msgstr ""

#: shared-bindings/displayio/FourWire.c shared-bindings/displayio/I2CDisplay.c
#: shared-bindings/displayio/ParallelBus.c
msgid "no reset pin available"
msgstr ""

#: py/runtime.c
msgid "no such attribute"
msgstr ""

#: ports/nrf/common-hal/_bleio/Connection.c
msgid "non-UUID found in service_uuids_whitelist"
msgstr ""

#: py/compile.c
msgid "non-default argument follows default argument"
msgstr ""

#: extmod/modubinascii.c
msgid "non-hex digit found"
msgstr ""

#: py/compile.c
msgid "non-keyword arg after */**"
msgstr ""

#: py/compile.c
msgid "non-keyword arg after keyword arg"
msgstr ""

#: shared-bindings/_bleio/UUID.c
msgid "not a 128-bit UUID"
msgstr ""

#: py/objstr.c
msgid "not all arguments converted during string formatting"
msgstr ""

#: py/objstr.c
msgid "not enough arguments for format string"
msgstr ""

#: extmod/ulab/code/poly.c
msgid "number of arguments must be 2, or 3"
msgstr ""

#: extmod/ulab/code/create.c
msgid "number of points must be at least 2"
msgstr ""

#: py/obj.c
#, c-format
msgid "object '%s' is not a tuple or list"
msgstr ""

#: py/obj.c
msgid "object does not support item assignment"
msgstr ""

#: py/obj.c
msgid "object does not support item deletion"
msgstr ""

#: py/obj.c
msgid "object has no len"
msgstr ""

#: py/obj.c
msgid "object is not subscriptable"
msgstr ""

#: py/runtime.c
msgid "object not an iterator"
msgstr ""

#: py/objtype.c py/runtime.c
msgid "object not callable"
msgstr ""

#: py/sequence.c shared-bindings/displayio/Group.c
msgid "object not in sequence"
msgstr ""

#: py/runtime.c
msgid "object not iterable"
msgstr ""

#: py/obj.c
#, c-format
msgid "object of type '%s' has no len()"
msgstr ""

#: py/obj.c
msgid "object with buffer protocol required"
msgstr ""

#: extmod/modubinascii.c
msgid "odd-length string"
msgstr ""

#: py/objstr.c py/objstrunicode.c
msgid "offset out of bounds"
msgstr ""

#: ports/nrf/common-hal/audiobusio/PDMIn.c
msgid "only bit_depth=16 is supported"
msgstr ""

#: ports/nrf/common-hal/audiobusio/PDMIn.c
msgid "only sample_rate=16000 is supported"
msgstr ""

#: py/objarray.c py/objstr.c py/objstrunicode.c py/objtuple.c
#: shared-bindings/nvm/ByteArray.c
msgid "only slices with step=1 (aka None) are supported"
msgstr ""

#: extmod/ulab/code/compare.c extmod/ulab/code/ndarray.c
#: extmod/ulab/code/vectorise.c
msgid "operands could not be broadcast together"
msgstr ""

#: extmod/ulab/code/numerical.c
msgid "operation is not implemented on ndarrays"
msgstr ""

#: extmod/ulab/code/ndarray.c
msgid "operation is not supported for given type"
msgstr ""

#: py/modbuiltins.c
msgid "ord expects a character"
msgstr ""

#: py/modbuiltins.c
#, c-format
msgid "ord() expected a character, but string of length %d found"
msgstr ""

#: py/objint_mpz.c
msgid "overflow converting long int to machine word"
msgstr ""

#: shared-bindings/_stage/Layer.c shared-bindings/_stage/Text.c
msgid "palette must be 32 bytes long"
msgstr ""

#: shared-bindings/displayio/Palette.c
msgid "palette_index should be an int"
msgstr ""

#: py/compile.c
msgid "parameter annotation must be an identifier"
msgstr ""

#: py/emitinlinextensa.c
msgid "parameters must be registers in sequence a2 to a5"
msgstr ""

#: py/emitinlinethumb.c
msgid "parameters must be registers in sequence r0 to r3"
msgstr ""

#: shared-bindings/displayio/Bitmap.c
msgid "pixel coordinates out of bounds"
msgstr ""

#: shared-bindings/displayio/Bitmap.c
msgid "pixel value requires too many bits"
msgstr ""

#: shared-bindings/displayio/TileGrid.c shared-bindings/vectorio/VectorShape.c
msgid "pixel_shader must be displayio.Palette or displayio.ColorConverter"
msgstr ""

#: shared-module/vectorio/Polygon.c
msgid "polygon can only be registered in one parent"
msgstr ""

#: ports/atmel-samd/common-hal/pulseio/PulseIn.c
#: ports/cxd56/common-hal/pulseio/PulseIn.c
#: ports/nrf/common-hal/pulseio/PulseIn.c
#: ports/stm/common-hal/pulseio/PulseIn.c
msgid "pop from an empty PulseIn"
msgstr ""

#: py/objset.c
msgid "pop from an empty set"
msgstr ""

#: py/objlist.c
msgid "pop from empty list"
msgstr ""

#: py/objdict.c
msgid "popitem(): dictionary is empty"
msgstr ""

#: py/objint_mpz.c
msgid "pow() 3rd argument cannot be 0"
msgstr ""

#: py/objint_mpz.c
msgid "pow() with 3 arguments requires integers"
msgstr ""

#: extmod/modutimeq.c
msgid "queue overflow"
msgstr ""

#: py/parse.c
msgid "raw f-strings are not implemented"
msgstr ""

#: extmod/ulab/code/fft.c
msgid "real and imaginary parts must be of equal length"
msgstr ""

#: py/builtinimport.c
msgid "relative import"
msgstr ""

#: py/obj.c
#, c-format
msgid "requested length %d but object has length %d"
msgstr ""

#: py/compile.c
msgid "return annotation must be an identifier"
msgstr ""

#: py/emitnative.c
msgid "return expected '%q' but got '%q'"
msgstr ""

#: shared-bindings/rgbmatrix/RGBMatrix.c
#, c-format
msgid "rgb_pins[%d] duplicates another pin assignment"
msgstr ""

#: shared-bindings/rgbmatrix/RGBMatrix.c
#, c-format
msgid "rgb_pins[%d] is not on the same port as clock"
msgstr ""

#: extmod/ulab/code/ndarray.c
msgid "right hand side must be an ndarray, or a scalar"
msgstr ""

#: py/objstr.c
msgid "rsplit(None,n)"
msgstr ""

#: shared-bindings/audiocore/RawSample.c
msgid ""
"sample_source buffer must be a bytearray or array of type 'h', 'H', 'b' or "
"'B'"
msgstr ""

#: ports/atmel-samd/common-hal/audiobusio/PDMIn.c
msgid "sampling rate out of range"
msgstr ""

#: py/modmicropython.c
msgid "schedule stack full"
msgstr ""

#: lib/utils/pyexec.c py/builtinimport.c
msgid "script compilation not supported"
msgstr ""

#: extmod/ulab/code/ndarray.c
msgid "shape must be a 2-tuple"
msgstr ""

#: py/objstr.c
msgid "sign not allowed in string format specifier"
msgstr ""

#: py/objstr.c
msgid "sign not allowed with integer format specifier 'c'"
msgstr ""

#: py/objstr.c
msgid "single '}' encountered in format string"
msgstr ""

#: extmod/ulab/code/linalg.c
msgid "size is defined for ndarrays only"
msgstr ""

#: shared-bindings/time/__init__.c
msgid "sleep length must be non-negative"
msgstr ""

#: py/objslice.c py/sequence.c
msgid "slice step cannot be zero"
msgstr ""

#: py/objint.c py/sequence.c
msgid "small int overflow"
msgstr ""

#: main.c
msgid "soft reboot\n"
msgstr ""

#: extmod/ulab/code/numerical.c
msgid "sort argument must be an ndarray"
msgstr ""

#: py/objstr.c
msgid "start/end indices"
msgstr ""

#: shared-bindings/displayio/Shape.c
msgid "start_x should be an int"
msgstr ""

#: shared-bindings/random/__init__.c
msgid "step must be non-zero"
msgstr ""

#: shared-bindings/busio/UART.c
msgid "stop must be 1 or 2"
msgstr ""

#: shared-bindings/random/__init__.c
msgid "stop not reachable from start"
msgstr ""

#: py/stream.c
msgid "stream operation not supported"
msgstr ""

#: py/objstrunicode.c
msgid "string index out of range"
msgstr ""

#: py/objstrunicode.c
#, c-format
msgid "string indices must be integers, not %s"
msgstr ""

#: py/stream.c
msgid "string not supported; use bytes or bytearray"
msgstr ""

#: extmod/moductypes.c
msgid "struct: cannot index"
msgstr ""

#: extmod/moductypes.c
msgid "struct: index out of range"
msgstr ""

#: extmod/moductypes.c
msgid "struct: no fields"
msgstr ""

#: py/objstr.c
msgid "substring not found"
msgstr ""

#: py/compile.c
msgid "super() can't find self"
msgstr ""

#: extmod/modujson.c
msgid "syntax error in JSON"
msgstr ""

#: extmod/moductypes.c
msgid "syntax error in uctypes descriptor"
msgstr ""

#: shared-bindings/touchio/TouchIn.c
msgid "threshold must be in the range 0-65536"
msgstr ""

#: shared-bindings/time/__init__.c
msgid "time.struct_time() takes a 9-sequence"
msgstr ""

#: ports/nrf/common-hal/watchdog/WatchDogTimer.c
msgid "timeout duration exceeded the maximum supported value"
msgstr ""

#: shared-bindings/busio/UART.c
msgid "timeout must be 0.0-100.0 seconds"
msgstr ""

#: shared-bindings/_bleio/CharacteristicBuffer.c
msgid "timeout must be >= 0.0"
msgstr ""

#: shared-bindings/time/__init__.c
msgid "timestamp out of range for platform time_t"
msgstr ""

#: shared-module/struct/__init__.c
msgid "too many arguments provided with the given format"
msgstr ""

#: extmod/ulab/code/ndarray.c
msgid "too many indices"
msgstr ""

#: py/runtime.c
#, c-format
msgid "too many values to unpack (expected %d)"
msgstr ""

#: extmod/ulab/code/linalg.c py/objstr.c
msgid "tuple index out of range"
msgstr ""

#: py/obj.c
msgid "tuple/list has wrong length"
msgstr ""

#: shared-bindings/_pixelbuf/PixelBuf.c
msgid "tuple/list required on RHS"
msgstr ""

#: ports/atmel-samd/common-hal/busio/UART.c ports/nrf/common-hal/busio/UART.c
#: shared-bindings/busio/UART.c
msgid "tx and rx cannot both be None"
msgstr ""

#: py/objtype.c
msgid "type '%q' is not an acceptable base type"
msgstr ""

#: py/objtype.c
msgid "type is not an acceptable base type"
msgstr ""

#: py/runtime.c
msgid "type object '%q' has no attribute '%q'"
msgstr ""

#: py/objtype.c
msgid "type takes 1 or 3 arguments"
msgstr ""

#: py/objint_longlong.c
msgid "ulonglong too large"
msgstr ""

#: py/emitnative.c
msgid "unary op %q not implemented"
msgstr ""

#: py/parse.c
msgid "unexpected indent"
msgstr ""

#: py/bc.c
msgid "unexpected keyword argument"
msgstr ""

#: py/bc.c py/objnamedtuple.c
msgid "unexpected keyword argument '%q'"
msgstr ""

#: py/lexer.c
msgid "unicode name escapes"
msgstr ""

#: py/parse.c
msgid "unindent does not match any outer indentation level"
msgstr ""

#: py/objstr.c
#, c-format
msgid "unknown conversion specifier %c"
msgstr ""

#: py/objstr.c
#, c-format
msgid "unknown format code '%c' for object of type '%s'"
msgstr ""

#: py/compile.c
msgid "unknown type"
msgstr ""

#: py/emitnative.c
msgid "unknown type '%q'"
msgstr ""

#: py/objstr.c
msgid "unmatched '{' in format"
msgstr ""

#: py/objtype.c py/runtime.c
msgid "unreadable attribute"
msgstr ""

#: shared-bindings/displayio/TileGrid.c shared-bindings/vectorio/VectorShape.c
#: shared-module/vectorio/Polygon.c
msgid "unsupported %q type"
msgstr ""

#: py/emitinlinethumb.c
#, c-format
msgid "unsupported Thumb instruction '%s' with %d arguments"
msgstr ""

#: py/emitinlinextensa.c
#, c-format
msgid "unsupported Xtensa instruction '%s' with %d arguments"
msgstr ""

#: py/objstr.c
#, c-format
msgid "unsupported format character '%c' (0x%x) at index %d"
msgstr ""

#: py/runtime.c
msgid "unsupported type for %q: '%s'"
msgstr ""

#: py/runtime.c
msgid "unsupported type for operator"
msgstr ""

#: py/runtime.c
msgid "unsupported types for %q: '%s', '%s'"
msgstr ""

#: py/objint.c
#, c-format
msgid "value must fit in %d byte(s)"
msgstr ""

#: shared-bindings/displayio/Bitmap.c
msgid "value_count must be > 0"
msgstr ""

#: shared-bindings/watchdog/WatchDogTimer.c
msgid "watchdog timeout must be greater than 0"
msgstr ""

#: shared-bindings/_bleio/Adapter.c
msgid "window must be <= interval"
msgstr ""

#: extmod/ulab/code/linalg.c
msgid "wrong argument type"
msgstr ""

#: extmod/ulab/code/ndarray.c
msgid "wrong index type"
msgstr ""

#: extmod/ulab/code/vectorise.c
msgid "wrong input type"
msgstr ""

#: py/objstr.c
msgid "wrong number of arguments"
msgstr ""

#: py/runtime.c
msgid "wrong number of values to unpack"
msgstr ""

#: extmod/ulab/code/ndarray.c
msgid "wrong operand type"
msgstr ""

#: extmod/ulab/code/vectorise.c
msgid "wrong output type"
msgstr ""

#: shared-module/displayio/Shape.c
msgid "x value out of bounds"
msgstr ""

#: shared-bindings/displayio/Shape.c
msgid "y should be an int"
msgstr ""

#: shared-module/displayio/Shape.c
msgid "y value out of bounds"
msgstr ""

#: py/objrange.c
msgid "zero step"
msgstr ""<|MERGE_RESOLUTION|>--- conflicted
+++ resolved
@@ -7,11 +7,7 @@
 msgstr ""
 "Project-Id-Version: PACKAGE VERSION\n"
 "Report-Msgid-Bugs-To: \n"
-<<<<<<< HEAD
-"POT-Creation-Date: 2020-05-29 10:15-0700\n"
-=======
 "POT-Creation-Date: 2020-06-01 08:56-0500\n"
->>>>>>> e889287f
 "PO-Revision-Date: 2020-05-24 03:22+0000\n"
 "Last-Translator: dronecz <mzuzelka@gmail.com>\n"
 "Language-Team: LANGUAGE <LL@li.org>\n"
@@ -1664,26 +1660,6 @@
 msgid "WARNING: Your code filename has two extensions\n"
 msgstr ""
 
-#: shared-bindings/watchdog/WatchDogTimer.c
-msgid "WatchDogTimer cannot be deinitialized once mode is set to RESET"
-msgstr ""
-
-#: shared-bindings/watchdog/WatchDogTimer.c
-msgid "WatchDogTimer is not currently running"
-msgstr ""
-
-#: shared-bindings/watchdog/WatchDogTimer.c
-msgid "WatchDogTimer.mode cannot be changed once set to WatchDogMode.RESET"
-msgstr ""
-
-#: shared-bindings/watchdog/WatchDogTimer.c
-msgid "WatchDogTimer.timeout must be greater than 0"
-msgstr ""
-
-#: supervisor/shared/safe_mode.c
-msgid "Watchdog timer expired."
-msgstr ""
-
 #: py/builtinhelp.c
 #, c-format
 msgid ""
@@ -3091,10 +3067,6 @@
 msgid "time.struct_time() takes a 9-sequence"
 msgstr ""
 
-#: ports/nrf/common-hal/watchdog/WatchDogTimer.c
-msgid "timeout duration exceeded the maximum supported value"
-msgstr ""
-
 #: shared-bindings/busio/UART.c
 msgid "timeout must be 0.0-100.0 seconds"
 msgstr ""
@@ -3248,10 +3220,6 @@
 msgid "value_count must be > 0"
 msgstr ""
 
-#: shared-bindings/watchdog/WatchDogTimer.c
-msgid "watchdog timeout must be greater than 0"
-msgstr ""
-
 #: shared-bindings/_bleio/Adapter.c
 msgid "window must be <= interval"
 msgstr ""
